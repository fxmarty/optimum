--- conflicted
+++ resolved
@@ -505,49 +505,6 @@
     ):
         model_path = Path(model_id)
 
-<<<<<<< HEAD
-        def validate_file_exists(filename):
-            if model_path.is_dir():
-                return (model_path / subfolder / filename).is_file()
-            succeeded = True
-            try:
-                get_hf_file_metadata(hf_hub_url(model_id, filename, subfolder=subfolder, revision=revision))
-            except Exception:
-                succeeded = False
-            return succeeded
-
-        def infer_filename(pattern: str, argument_name: str, fail_if_not_found: bool = True) -> str:
-            pattern = re.compile(f"{subfolder}/{pattern}" if subfolder != "" else pattern)
-            if model_path.is_dir():
-                path = model_path
-                files = model_path.glob("**/*.onnx")
-                onnx_files = [p for p in files if re.search(pattern, str(p))]
-            else:
-                path = model_id
-                if isinstance(use_auth_token, bool):
-                    token = HfFolder().get_token()
-                else:
-                    token = use_auth_token
-                repo_files = map(Path, HfApi().list_repo_files(model_id, revision=revision, token=token))
-                if subfolder != "":
-                    path = f"{path}/{subfolder}"
-                onnx_files = [p for p in repo_files if re.match(pattern, str(p))]
-
-            if len(onnx_files) == 0:
-                if fail_if_not_found:
-                    raise FileNotFoundError(f"Could not find any ONNX model file in {path}")
-                return None
-            elif len(onnx_files) > 1:
-                if argument_name is not None:
-                    raise RuntimeError(
-                        f"Too many ONNX model files were found in {path}, specify which one to load by using the "
-                        f"{argument_name} argument."
-                    )
-            return onnx_files[0].name
-
-        if not validate_file_exists(decoder_file_name):
-            decoder_file_name = infer_filename(r"(.*)?decoder((?!with_past).)*?\.onnx", "decoder_file_name")
-=======
         if not validate_file_exists(model_id, decoder_file_name, subfolder=subfolder, revision=revision):
             decoder_file_name = ORTModelDecoder.infer_onnx_filename(
                 model_id,
@@ -557,20 +514,7 @@
                 use_auth_token=use_auth_token,
                 revision=revision,
             )
-        if not validate_file_exists(model_id, decoder_with_past_file_name, subfolder=subfolder, revision=revision):
-            decoder_with_past_file_name = ORTModelDecoder.infer_onnx_filename(
-                model_id,
-                DECODER_WITH_PAST_ONNX_FILE_PATTERN,
-                "decoder_with_past_file_name",
-                subfolder=subfolder,
-                use_auth_token=use_auth_token,
-                revision=revision,
-                fail_if_not_found=use_cache,
-            )
->>>>>>> f6eb4178
-
         decoder_regular_onnx_filenames = ORTModelDecoder._generate_regular_names_for_filename(ONNX_DECODER_NAME)
-
         if decoder_file_name not in decoder_regular_onnx_filenames:
             logger.warning(
                 f"The ONNX file {decoder_file_name} is not a regular name used in optimum.onnxruntime that are {decoder_regular_onnx_filenames}, the "
@@ -579,20 +523,29 @@
 
         decoder_with_past_path = None
         if use_cache is True:
-            if not validate_file_exists(decoder_with_past_file_name):
-                decoder_with_past_file_name = infer_filename(
-                    r"(.*)?decoder(.*)?with_past(.*)?\.onnx", "decoder_with_past_file_name", fail_if_not_found=False
+            if not validate_file_exists(model_id, decoder_with_past_file_name, subfolder=subfolder, revision=revision):
+                decoder_with_past_file_name = ORTModelDecoder.infer_onnx_filename(
+                    model_id,
+                    DECODER_WITH_PAST_ONNX_FILE_PATTERN,
+                    "decoder_with_past_file_name",
+                    subfolder=subfolder,
+                    use_auth_token=use_auth_token,
+                    revision=revision,
+                    fail_if_not_found=use_cache,
                 )
+
 
             decoder_with_past_regular_onnx_filenames = ORTModelDecoder._generate_regular_names_for_filename(
                 ONNX_DECODER_WITH_PAST_NAME
             )
+
             if decoder_with_past_file_name not in decoder_with_past_regular_onnx_filenames:
                 logger.warning(
                     f"The ONNX file {decoder_with_past_file_name} is not a regular name used in optimum.onnxruntime that are {decoder_with_past_regular_onnx_filenames}, "
-                    f"the {cls.__name__} might not behave as expected."
+                    "the {cls.__name__} might not behave as expected."
                 )
-            decoder_with_past_path = model_path / decoder_with_past_file_name
+
+            decoder_with_past_path = model_path / decoder_with_past_file_name if use_cache else None
 
         preprocessors = None
         if model_path.is_dir():
