--- conflicted
+++ resolved
@@ -773,10 +773,7 @@
             model_save_dir=model_save_dir,
             preprocessors=preprocessors,
         )
-<<<<<<< HEAD
         self.config = config
-=======
->>>>>>> 0032117b
 
         self.encoder = self._initialize_encoder(
             session=encoder_session, config=self.config, device=self._device, use_io_binding=self.use_io_binding
