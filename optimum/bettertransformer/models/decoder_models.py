# Copyright 2023 The HuggingFace and Meta Team.  All rights reserved.
#
# Licensed under the Apache License, Version 2.0 (the "License");
# you may not use this file except in compliance with the License.
# You may obtain a copy of the License at
#
#     http://www.apache.org/licenses/LICENSE-2.0
#
# Unless required by applicable law or agreed to in writing, software
# distributed under the License is distributed on an "AS IS" BASIS,
# WITHOUT WARRANTIES OR CONDITIONS OF ANY KIND, either express or implied.
# See the License for the specific language governing permissions and
# limitations under the License.
from typing import TYPE_CHECKING, Optional, Tuple

import torch

from .base import BetterTransformerBaseLayer


if TYPE_CHECKING:
    import torch.nn as nn
    from transformers import PretrainedConfig


def raise_on_head_mask(head_mask: Optional[torch.Tensor]):
    if head_mask is not None:
        raise ValueError(
            "layer_head_mask different than None is unsupported for now with BetterTransformer, please"
            "open a PR or an issue at https://github.com/huggingface/optimum."
        )


class GPT2AttentionLayerBetterTransformer(BetterTransformerBaseLayer):
    def __init__(self, gpt_layer: "nn.Module", config: "PretrainedConfig"):
        super().__init__(config)

        self.orig_layer = gpt_layer
        self.orig_layer._attn = self.wrapped_scaled_dot_product

        self.module_mapping = {"orig_layer": ""}

        self.downcast_qk = config.model_type in ["gptj", "gpt_neox"]
        self.is_decoder = True

    # Adapted from transformers.models.gpt2.modeling_gpt2.GPT2Attention._attn
    def wrapped_scaled_dot_product(
        self,
        query: torch.Tensor,
        key: torch.Tensor,
        value: torch.Tensor,
        attention_mask: Optional[torch.Tensor] = None,
        head_mask: Optional[torch.Tensor] = None,
    ):
        raise_on_head_mask(head_mask)
        batch_size = query.shape[0]

        mask_value = torch.finfo(value.dtype).min
        mask_value = torch.full([], mask_value, dtype=value.dtype)

        # in gpt-neo-x and gpt-j the query and keys are always in fp32
        # thus we need to cast them to the value dtype
        if self.downcast_qk:
            query = query.to(value.dtype)
            key = key.to(value.dtype)

        if batch_size == 1 and attention_mask is not None and attention_mask[0, 0, 0, -1] < -1:
            raise ValueError("BetterTransformer does not support padding='max_length' with a batch size of 1.")

        if batch_size == 1:
            if query.shape[2] > 1:
                sdpa_result = torch.nn.functional.scaled_dot_product_attention(
                    query, key, value, attn_mask=None, dropout_p=0.0, is_causal=True
                )
            else:
                sdpa_result = torch.nn.functional.scaled_dot_product_attention(
                    query, key, value, attn_mask=None, dropout_p=0.0, is_causal=False
                )
        else:
            query_length, key_length = query.size(-2), key.size(-2)

            # causal_mask is always [True, ..., True] otherwise, so executing this
            # is unnecessary
            if query_length > 1:
                causal_mask = self.orig_layer.bias[:, :, key_length - query_length : key_length, :key_length].to(
                    torch.bool
                )

                causal_mask = torch.where(causal_mask, 0, mask_value)

                # torch.Tensor.expand does no memory copy
                causal_mask = causal_mask.expand(batch_size, -1, -1, -1)
                attention_mask = causal_mask + attention_mask

            sdpa_result = torch.nn.functional.scaled_dot_product_attention(
                query, key, value, attn_mask=attention_mask, dropout_p=0.0, is_causal=False
            )

        # in gpt-neo-x and gpt-j the query and keys are always in fp32
        # thus we need to cast them to the value dtype
        if self.downcast_qk:
            sdpa_result = sdpa_result.to(value.dtype)

        return sdpa_result, None

    def forward(self, *args, **kwargs):
        super().forward_checker()
        return self.orig_layer(*args, **kwargs)


class GPTNeoAttentionLayerBetterTransformer(BetterTransformerBaseLayer):
    def __init__(self, gpt_layer: "nn.Module", config: "PretrainedConfig"):
        super().__init__(config)

        self.orig_layer = gpt_layer
        self.orig_layer._attn = self.wrapped_scaled_dot_product

        self.module_mapping = {"orig_layer": ""}

        if self.orig_layer.bias[0][0][-1][0] == 1:
            self.attention_type = "global"
        else:
            self.attention_type = "local"

        self.scale = torch.sqrt(torch.tensor(self.orig_layer.head_dim, dtype=torch.float32)).to(
            torch.get_default_dtype()
        )
        self.is_decoder = True

    # Adapted from transformers.models.gpt_neo.modeling_gpt_neo.GPTNeoSelfAttention._attn
    def wrapped_scaled_dot_product(
        self,
        query: torch.Tensor,
        key: torch.Tensor,
        value: torch.Tensor,
        attention_mask: Optional[torch.Tensor] = None,
        head_mask: Optional[torch.Tensor] = None,
    ):
        raise_on_head_mask(head_mask)
        query = query * self.scale
        batch_size = query.shape[0]

        mask_value = torch.finfo(value.dtype).min
        mask_value = torch.full([], mask_value, dtype=value.dtype)

        if batch_size == 1 and attention_mask is not None and attention_mask[0, 0, 0, -1] < -1:
            raise ValueError("BetterTransformer does not support padding='max_length' with a batch size of 1.")

        if batch_size == 1 and self.attention_type == "global":
            if query.shape[2] > 1:
                sdpa_result = torch.nn.functional.scaled_dot_product_attention(
                    query, key, value, attn_mask=None, dropout_p=0.0, is_causal=True
                )
            else:
                sdpa_result = torch.nn.functional.scaled_dot_product_attention(
                    query, key, value, attn_mask=None, dropout_p=0.0, is_causal=False
                )
        else:
            query_length, key_length = query.size(-2), key.size(-2)

            causal_mask = self.orig_layer.bias[:, :, key_length - query_length : key_length, :key_length]

            causal_mask = torch.where(causal_mask, 0, mask_value)
            if batch_size > 1:
                # torch.Tensor.expand does no memory copy
                causal_mask = causal_mask.expand(batch_size, -1, -1, -1)

            attention_mask = causal_mask + attention_mask

            sdpa_result = torch.nn.functional.scaled_dot_product_attention(
                query, key, value, attn_mask=attention_mask, dropout_p=0.0, is_causal=False
            )

        return sdpa_result, None

    def forward(self, *args, **kwargs):
        super().forward_checker()
        return self.orig_layer(*args, **kwargs)


class CodegenAttentionLayerBetterTransformer(BetterTransformerBaseLayer):
    def __init__(self, gpt_layer: "nn.Module", config: "PretrainedConfig"):
        super().__init__(config)

        self.orig_layer = gpt_layer
        self.orig_layer._attn = self.wrapped_scaled_dot_product

        self.module_mapping = {"orig_layer": ""}

        self.is_decoder = True

    # Adapted from transformers.models.codegen.modeling_codegen.CodeGenAttention._attn
    def wrapped_scaled_dot_product(
        self,
        query: torch.Tensor,
        key: torch.Tensor,
        value: torch.Tensor,
        attention_mask: Optional[torch.Tensor] = None,
        head_mask: Optional[torch.Tensor] = None,
    ):
        raise_on_head_mask(head_mask)
        batch_size = query.shape[0]
        mask_value = torch.finfo(value.dtype).min
        mask_value = torch.full([], mask_value, dtype=value.dtype)

        if batch_size == 1 and attention_mask is not None and attention_mask[0, 0, 0, -1] < -1:
            raise ValueError("BetterTransformer does not support padding='max_length' with a batch size of 1.")

        # in codegen the query and key are always in fp32 regardless of the dtype of the model
        # https://github.com/huggingface/transformers/blob/5b28b7833297adf65c5160a685425ddb1eee5ce2/src/transformers/models/codegen/modeling_codegen.py#L226
        query = query.to(value.dtype)
        key = key.to(value.dtype)

        if batch_size == 1:
            if query.shape[2] > 1:
                # first step of the decoding
                sdpa_result = torch.nn.functional.scaled_dot_product_attention(
                    query, key, value, attn_mask=None, dropout_p=0.0, is_causal=True
                )
            else:
                # in this case, which is the later decoding steps, the `causal_mask`` in
                # https://github.com/huggingface/transformers/blob/ae54e3c3b18bac0832ad62ea9b896dfd52a09850/src/transformers/models/gpt2/modeling_gpt2.py#L195
                # is [True, ..., True] so actually not causal
                sdpa_result = torch.nn.functional.scaled_dot_product_attention(
                    query, key, value, attn_mask=None, dropout_p=0.0, is_causal=False
                )
        else:
            query_length, key_length = query.size(-2), key.size(-2)

            # causal_mask is always [True, ..., True] otherwise, so executing this
            # is unnecessary
            if query_length > 1:
                causal_mask = self.orig_layer.causal_mask[
                    :, :, key_length - query_length : key_length, :key_length
                ].to(torch.bool)

                causal_mask = torch.where(causal_mask, 0, mask_value)

                # torch.Tensor.expand does no memory copy
                causal_mask = causal_mask.expand(batch_size, -1, -1, -1)

                # we use torch.min to avoid having tensor(-inf)
                attention_mask = torch.min(causal_mask, attention_mask)

            sdpa_result = torch.nn.functional.scaled_dot_product_attention(
                query, key, value, attn_mask=attention_mask, dropout_p=0.0, is_causal=False
            )

        return sdpa_result, None

    def forward(self, *args, **kwargs):
        super().forward_checker()
        return self.orig_layer(*args, **kwargs)


class OPTAttentionLayerBetterTransformer(BetterTransformerBaseLayer):
    def __init__(self, opt_layer: "nn.Module", config: "PretrainedConfig"):
        super().__init__(config)

        self.orig_layer = opt_layer

        self.scale = torch.sqrt(torch.tensor(self.orig_layer.head_dim, dtype=torch.float32)).to(
            torch.get_default_dtype()
        )

        self.module_mapping = {"orig_layer": ""}

        self.is_decoder = True

    # Adapted from transformers.models.opt.modeling_opt.OPTAttention.forward
    def forward(
        self,
        hidden_states: torch.Tensor,
        key_value_states: Optional[torch.Tensor] = None,
        past_key_value: Optional[Tuple[torch.Tensor]] = None,
        attention_mask: Optional[torch.Tensor] = None,
        layer_head_mask: Optional[torch.Tensor] = None,
        output_attentions: bool = False,
    ) -> Tuple[torch.Tensor, Optional[torch.Tensor], Optional[Tuple[torch.Tensor]]]:
        super().forward_checker()
        raise_on_head_mask(layer_head_mask)

        if output_attentions is True:
            raise ValueError("output_attentions=True can not be supported with BetterTransformer.")

        # TODO: raise on batch_size = 1 + padding

        # if key_value_states are provided this layer is used as a cross-attention layer
        # for the decoder
        is_cross_attention = key_value_states is not None

        batch_size, tgt_len, _ = hidden_states.size()

        # get query proj
        query_states = self.orig_layer.q_proj(hidden_states) * self.orig_layer.scaling
        # get key, value proj
        if is_cross_attention and past_key_value is not None:
            # reuse k,v, cross_attentions
            key_states = past_key_value[0]
            value_states = past_key_value[1]
        elif is_cross_attention:
            # cross_attentions
            key_states = self.orig_layer._shape(self.orig_layer.k_proj(key_value_states), -1, batch_size)
            value_states = self.orig_layer._shape(self.orig_layer.v_proj(key_value_states), -1, batch_size)
        elif past_key_value is not None:
            # reuse k, v, self_attention
            key_states = self.orig_layer._shape(self.orig_layer.k_proj(hidden_states), -1, batch_size)
            value_states = self.orig_layer._shape(self.orig_layer.v_proj(hidden_states), -1, batch_size)
            key_states = torch.cat([past_key_value[0], key_states], dim=2)
            value_states = torch.cat([past_key_value[1], value_states], dim=2)
        else:
            # self_attention
            key_states = self.orig_layer._shape(self.orig_layer.k_proj(hidden_states), -1, batch_size)
            value_states = self.orig_layer._shape(self.orig_layer.v_proj(hidden_states), -1, batch_size)

        if self.orig_layer.is_decoder:
            # if cross_attention save Tuple(torch.Tensor, torch.Tensor) of all cross attention key/value_states.
            # Further calls to cross_attention layer can then reuse all cross-attention
            # key/value_states (first "if" case)
            # if uni-directional self-attention (decoder) save Tuple(torch.Tensor, torch.Tensor) of
            # all previous decoder key/value_states. Further calls to uni-directional self-attention
            # can concat previous decoder key/value_states to current projected key/value_states (third "elif" case)
            # if encoder bi-directional self-attention `past_key_value` is always `None`
            past_key_value = (key_states, value_states)

        query_states = self.orig_layer._shape(query_states, tgt_len, batch_size)

        query_states = query_states * self.scale
        if batch_size == 1:
            if query_states.shape[2] > 1:
                attn_output = torch.nn.functional.scaled_dot_product_attention(
                    query_states, key_states, value_states, attn_mask=None, dropout_p=0.0, is_causal=True
                )
            else:
                attn_output = torch.nn.functional.scaled_dot_product_attention(
                    query_states, key_states, value_states, attn_mask=None, dropout_p=0.0, is_causal=False
                )
        else:
            attn_output = torch.nn.functional.scaled_dot_product_attention(
                query_states, key_states, value_states, attn_mask=attention_mask, dropout_p=0.0, is_causal=False
            )

        if attn_output.size() != (batch_size, self.orig_layer.num_heads, tgt_len, self.orig_layer.head_dim):
            raise ValueError(
                f"`attn_output` should be of size {(batch_size, self.orig_layer.num_heads, tgt_len, self.orig_layer.head_dim)}, but is"
                f" {attn_output.size()}"
            )

        attn_output = attn_output.transpose(1, 2)

        # Use the `embed_dim` from the config (stored in the class) rather than `hidden_state` because `attn_output` can be
        # partitioned aross GPUs when using tensor-parallelism.
        attn_output = attn_output.reshape(batch_size, tgt_len, self.orig_layer.embed_dim)

        attn_output = self.orig_layer.out_proj(attn_output)

        return attn_output, None, past_key_value


class T5AttentionLayerBetterTransformer(BetterTransformerBaseLayer):
    def __init__(self, layer: "nn.Module", config: "PretrainedConfig"):
        super().__init__(config)

        self.orig_layer = layer

        head_dim = self.orig_layer.d_model // self.orig_layer.n_heads  # hidden size / num attention heads
        self.scale = torch.sqrt(torch.tensor(head_dim, dtype=torch.float32)).to(torch.get_default_dtype())

        self.module_mapping = {"orig_layer": ""}

        self.is_decoder = True

    # Adapted from transformers.models.t5.modeling_t5.T5Attention.forward
    def forward(
        self,
        hidden_states,
        mask=None,
        key_value_states=None,
        position_bias=None,
        past_key_value=None,
        layer_head_mask=None,
        query_length=None,
        use_cache=False,
        output_attentions=False,
    ):
        super().forward_checker()
        raise_on_head_mask(layer_head_mask)

        if output_attentions is True:
            raise ValueError("output_attentions=True can not be supported with BetterTransformer.")
        if len(self.orig_layer.pruned_heads) > 0:
            raise ValueError(
                f"Setting `pruned_heads` is unsupported with BetterTransformer, found {self.orig_layer.pruned_heads}."
            )
        batch_size, seq_length = hidden_states.shape[:2]

        real_seq_length = seq_length

        if past_key_value is not None:
            assert (
                len(past_key_value) == 2
            ), f"past_key_value should have 2 past states: keys and values. Got { len(past_key_value)} past states"
            real_seq_length += past_key_value[0].shape[2] if query_length is None else query_length

        key_length = real_seq_length if key_value_states is None else key_value_states.shape[1]

        def shape(states):
            """projection"""
            return states.view(batch_size, -1, self.orig_layer.n_heads, self.orig_layer.key_value_proj_dim).transpose(
                1, 2
            )

        def unshape(states):
            """reshape"""
            return states.transpose(1, 2).contiguous().view(batch_size, -1, self.orig_layer.inner_dim)

        def project(hidden_states, proj_layer, key_value_states, past_key_value):
            """projects hidden states correctly to key/query states"""
            if key_value_states is None:
                # self-attn
                # (batch_size, n_heads, seq_length, dim_per_head)
                hidden_states = shape(proj_layer(hidden_states))
            elif past_key_value is None:
                # cross-attn
                # (batch_size, n_heads, seq_length, dim_per_head)
                hidden_states = shape(proj_layer(key_value_states))

            if past_key_value is not None:
                if key_value_states is None:
                    # self-attn
                    # (batch_size, n_heads, key_length, dim_per_head)
                    hidden_states = torch.cat([past_key_value, hidden_states], dim=2)
                elif past_key_value.shape[2] != key_value_states.shape[1]:
                    # checking that the `sequence_length` of the `past_key_value` is the same as
                    # the provided `key_value_states` to support prefix tuning
                    # cross-attn
                    # (batch_size, n_heads, seq_length, dim_per_head)
                    hidden_states = shape(proj_layer(key_value_states))
                else:
                    # cross-attn
                    hidden_states = past_key_value
            return hidden_states

        # get query states
        query_states = shape(self.orig_layer.q(hidden_states))  # (batch_size, n_heads, seq_length, dim_per_head)

        # get key/value states
        key_states = project(
            hidden_states,
            self.orig_layer.k,
            key_value_states,
            past_key_value[0] if past_key_value is not None else None,
        )
        value_states = project(
            hidden_states,
            self.orig_layer.v,
            key_value_states,
            past_key_value[1] if past_key_value is not None else None,
        )

<<<<<<< HEAD
=======
        query_states = self.scale * query_states
        if position_bias is None and not self.orig_layer.has_relative_attention_bias:
            if mask is None:
                attn_output = torch.nn.functional.scaled_dot_product_attention(
                    query_states, key_states, value_states, attn_mask=None, dropout_p=0.0, is_causal=False
                )
            elif mask is not None:
                attn_output = torch.nn.functional.scaled_dot_product_attention(
                    query_states, key_states, value_states, attn_mask=mask, dropout_p=0.0, is_causal=False
                )

>>>>>>> 3db897e8
        if position_bias is None:
            if not self.orig_layer.has_relative_attention_bias:
                position_bias = torch.zeros(
                    (1, self.orig_layer.n_heads, real_seq_length, key_length),
                    device=value_states.device,
                    dtype=value_states.dtype,
                )
                if self.orig_layer.gradient_checkpointing and self.orig_layer.training:
                    position_bias.requires_grad = True
            else:
                position_bias = self.orig_layer.compute_bias(real_seq_length, key_length, device=value_states.device)

            # if key and values are already calculated
            # we want only the last query position bias
            if past_key_value is not None:
                position_bias = position_bias[:, :, -hidden_states.size(1) :, :]

            if mask is not None:
                position_bias = position_bias + mask  # (batch_size, n_heads, seq_length, key_length)

<<<<<<< HEAD
        query_states = self.scale * query_states
        if not self.orig_layer.has_relative_attention_bias:
            attn_output = torch.nn.functional.scaled_dot_product_attention(
                query_states,
                key_states,
                value_states,
                attn_mask=mask if mask is not None else None,
                dropout_p=0.0,
                is_causal=False,
            )
        else:
            if mask is not None:
                attn_output = torch.nn.functional.scaled_dot_product_attention(
                    query_states, key_states, value_states, attn_mask=position_bias, dropout_p=0.0, is_causal=False
                )
            else:
                attn_output = torch.nn.functional.scaled_dot_product_attention(
                    query_states,
                    key_states,
                    value_states,
                    attn_mask=position_bias + mask,
                    dropout_p=0.0,
                    is_causal=False,
                )
=======
            if self.orig_layer.has_relative_attention_bias:
                attn_output = torch.nn.functional.scaled_dot_product_attention(
                    query_states, key_states, value_states, attn_mask=position_bias, dropout_p=0.0, is_causal=False
                )
        else:
            attn_output = torch.nn.functional.scaled_dot_product_attention(
                query_states, key_states, value_states, attn_mask=position_bias, dropout_p=0.0, is_causal=False
            )
>>>>>>> 3db897e8

        attn_output = unshape(attn_output)  # (batch_size, seq_length, dim)

        attn_output = self.orig_layer.o(attn_output)

        present_key_value_state = (key_states, value_states) if (self.orig_layer.is_decoder and use_cache) else None
        outputs = (attn_output,) + (present_key_value_state,) + (position_bias,)

        return outputs


class BartAttentionLayerBetterTransformer(BetterTransformerBaseLayer):
    def __init__(self, layer: "nn.Module", config: "PretrainedConfig"):
        super().__init__(config)

        self.orig_layer = layer

        self.module_mapping = {"orig_layer": ""}
        self.is_decoder = True

    # Adapted from transformers.models.bart.modeling_bart.BartAttention.forward
    def forward(
        self,
        hidden_states: torch.Tensor,
        key_value_states: Optional[torch.Tensor] = None,
        past_key_value: Optional[Tuple[torch.Tensor]] = None,
        attention_mask: Optional[torch.Tensor] = None,
        layer_head_mask: Optional[torch.Tensor] = None,
        output_attentions: bool = False,
    ) -> Tuple[torch.Tensor, Optional[torch.Tensor], Optional[Tuple[torch.Tensor]]]:
        """Input shape: Batch x Time x Channel"""
        super().forward_checker()
        raise_on_head_mask(layer_head_mask)
        if output_attentions is True:
            raise ValueError("output_attentions=True can not be supported with BetterTransformer.")

        # if key_value_states are provided this layer is used as a cross-attention layer
        # for the decoder
        is_cross_attention = key_value_states is not None

        bsz, tgt_len, _ = hidden_states.size()

        # get query proj
        query_states = self.orig_layer.q_proj(hidden_states)
        # get key, value proj
        # `past_key_value[0].shape[2] == key_value_states.shape[1]`
        # is checking that the `sequence_length` of the `past_key_value` is the same as
        # the provided `key_value_states` to support prefix tuning
        if (
            is_cross_attention
            and past_key_value is not None
            and past_key_value[0].shape[2] == key_value_states.shape[1]
        ):
            # reuse k,v, cross_attentions
            key_states = past_key_value[0]
            value_states = past_key_value[1]
        elif is_cross_attention:
            # cross_attentions
            key_states = self.orig_layer._shape(self.orig_layer.k_proj(key_value_states), -1, bsz)
            value_states = self.orig_layer._shape(self.orig_layer.v_proj(key_value_states), -1, bsz)
        elif past_key_value is not None:
            # reuse k, v, self_attention
            key_states = self.orig_layer._shape(self.orig_layer.k_proj(hidden_states), -1, bsz)
            value_states = self.orig_layer._shape(self.orig_layer.v_proj(hidden_states), -1, bsz)
            key_states = torch.cat([past_key_value[0], key_states], dim=2)
            value_states = torch.cat([past_key_value[1], value_states], dim=2)
        else:
            # self_attention
            key_states = self.orig_layer._shape(self.orig_layer.k_proj(hidden_states), -1, bsz)
            value_states = self.orig_layer._shape(self.orig_layer.v_proj(hidden_states), -1, bsz)

        if self.orig_layer.is_decoder:
            # if cross_attention save Tuple(torch.Tensor, torch.Tensor) of all cross attention key/value_states.
            # Further calls to cross_attention layer can then reuse all cross-attention
            # key/value_states (first "if" case)
            # if uni-directional self-attention (decoder) save Tuple(torch.Tensor, torch.Tensor) of
            # all previous decoder key/value_states. Further calls to uni-directional self-attention
            # can concat previous decoder key/value_states to current projected key/value_states (third "elif" case)
            # if encoder bi-directional self-attention `past_key_value` is always `None`
            past_key_value = (key_states, value_states)

        query_states = self.orig_layer._shape(query_states, tgt_len, bsz)
        key_states = key_states
        value_states = value_states

        attn_output = torch.nn.functional.scaled_dot_product_attention(
            query_states, key_states, value_states, attn_mask=attention_mask, dropout_p=0.0, is_causal=False
        )

        if attn_output.size() != (bsz, self.orig_layer.num_heads, tgt_len, self.orig_layer.head_dim):
            raise ValueError(
                f"`attn_output` should be of size {(bsz, self.orig_layer.num_heads, tgt_len, self.orig_layer.head_dim)}, but is"
                f" {attn_output.size()}"
            )

        attn_output = attn_output.transpose(1, 2)

        # Use the `embed_dim` from the config (stored in the class) rather than `hidden_state` because `attn_output` can be
        # partitioned aross GPUs when using tensor-parallelism.
        attn_output = attn_output.reshape(bsz, tgt_len, self.orig_layer.embed_dim)

        attn_output = self.orig_layer.out_proj(attn_output)

        return attn_output, None, past_key_value<|MERGE_RESOLUTION|>--- conflicted
+++ resolved
@@ -458,8 +458,6 @@
             past_key_value[1] if past_key_value is not None else None,
         )
 
-<<<<<<< HEAD
-=======
         query_states = self.scale * query_states
         if position_bias is None and not self.orig_layer.has_relative_attention_bias:
             if mask is None:
@@ -471,7 +469,6 @@
                     query_states, key_states, value_states, attn_mask=mask, dropout_p=0.0, is_causal=False
                 )
 
->>>>>>> 3db897e8
         if position_bias is None:
             if not self.orig_layer.has_relative_attention_bias:
                 position_bias = torch.zeros(
@@ -492,32 +489,6 @@
             if mask is not None:
                 position_bias = position_bias + mask  # (batch_size, n_heads, seq_length, key_length)
 
-<<<<<<< HEAD
-        query_states = self.scale * query_states
-        if not self.orig_layer.has_relative_attention_bias:
-            attn_output = torch.nn.functional.scaled_dot_product_attention(
-                query_states,
-                key_states,
-                value_states,
-                attn_mask=mask if mask is not None else None,
-                dropout_p=0.0,
-                is_causal=False,
-            )
-        else:
-            if mask is not None:
-                attn_output = torch.nn.functional.scaled_dot_product_attention(
-                    query_states, key_states, value_states, attn_mask=position_bias, dropout_p=0.0, is_causal=False
-                )
-            else:
-                attn_output = torch.nn.functional.scaled_dot_product_attention(
-                    query_states,
-                    key_states,
-                    value_states,
-                    attn_mask=position_bias + mask,
-                    dropout_p=0.0,
-                    is_causal=False,
-                )
-=======
             if self.orig_layer.has_relative_attention_bias:
                 attn_output = torch.nn.functional.scaled_dot_product_attention(
                     query_states, key_states, value_states, attn_mask=position_bias, dropout_p=0.0, is_causal=False
@@ -526,10 +497,8 @@
             attn_output = torch.nn.functional.scaled_dot_product_attention(
                 query_states, key_states, value_states, attn_mask=position_bias, dropout_p=0.0, is_causal=False
             )
->>>>>>> 3db897e8
 
         attn_output = unshape(attn_output)  # (batch_size, seq_length, dim)
-
         attn_output = self.orig_layer.o(attn_output)
 
         present_key_value_state = (key_states, value_states) if (self.orig_layer.is_decoder and use_cache) else None
