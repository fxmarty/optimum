# coding=utf-8
# Copyright 2022 The HuggingFace Team. All rights reserved.
#
# Licensed under the Apache License, Version 2.0 (the "License");
# you may not use this file except in compliance with the License.
# You may obtain a copy of the License at
#
#     http://www.apache.org/licenses/LICENSE-2.0
#
# Unless required by applicable law or agreed to in writing, software
# distributed under the License is distributed on an "AS IS" BASIS,
# WITHOUT WARRANTIES OR CONDITIONS OF ANY KIND, either express or implied.
# See the License for the specific language governing permissions and
# limitations under the License.
"""Pipelines running different backends."""

from typing import Any, Dict, Optional, Union

from transformers import (
    AudioClassificationPipeline,
    AutoConfig,
    AutomaticSpeechRecognitionPipeline,
    FeatureExtractionPipeline,
    FillMaskPipeline,
    ImageClassificationPipeline,
    ImageSegmentationPipeline,
    ImageToTextPipeline,
    Pipeline,
    PreTrainedTokenizer,
    PreTrainedTokenizerFast,
    QuestionAnsweringPipeline,
    SummarizationPipeline,
    Text2TextGenerationPipeline,
    TextClassificationPipeline,
    TextGenerationPipeline,
    TokenClassificationPipeline,
    TranslationPipeline,
    ZeroShotClassificationPipeline,
)
from transformers import pipeline as transformers_pipeline
from transformers.feature_extraction_utils import PreTrainedFeatureExtractor
from transformers.onnx.utils import get_preprocessor
from transformers.pipelines import SUPPORTED_TASKS as TRANSFORMERS_SUPPORTED_TASKS
from transformers.pipelines import infer_framework_load_model

from .bettertransformer import BetterTransformer
from .utils import is_onnxruntime_available
from .utils.file_utils import find_files_matching_pattern


if is_onnxruntime_available():
    from .onnxruntime import (
        ORTModelForAudioClassification,
        ORTModelForCausalLM,
        ORTModelForFeatureExtraction,
        ORTModelForImageClassification,
        ORTModelForMaskedLM,
        ORTModelForQuestionAnswering,
        ORTModelForSemanticSegmentation,
        ORTModelForSeq2SeqLM,
        ORTModelForSequenceClassification,
        ORTModelForSpeechSeq2Seq,
        ORTModelForTokenClassification,
        ORTModelForVision2Seq,
    )
    from .onnxruntime.modeling_ort import ORTModel

    ORT_SUPPORTED_TASKS = {
        "feature-extraction": {
            "impl": FeatureExtractionPipeline,
            "class": (ORTModelForFeatureExtraction,),
            "default": "distilbert-base-cased",
            "type": "text",  # feature extraction is only supported for text at the moment
        },
        "fill-mask": {
            "impl": FillMaskPipeline,
            "class": (ORTModelForMaskedLM,),
            "default": "bert-base-cased",
            "type": "text",
        },
        "image-classification": {
            "impl": ImageClassificationPipeline,
            "class": (ORTModelForImageClassification,),
            "default": "google/vit-base-patch16-224",
            "type": "image",
        },
        "image-segmentation": {
            "impl": ImageSegmentationPipeline,
            "class": (ORTModelForSemanticSegmentation,) if is_onnxruntime_available() else (),
            "default": "nvidia/segformer-b0-finetuned-ade-512-512",
            "type": "image",
        },
        "question-answering": {
            "impl": QuestionAnsweringPipeline,
            "class": (ORTModelForQuestionAnswering,),
            "default": "distilbert-base-cased-distilled-squad",
            "type": "text",
        },
        "text-classification": {
            "impl": TextClassificationPipeline,
            "class": (ORTModelForSequenceClassification,),
            "default": "distilbert-base-uncased-finetuned-sst-2-english",
            "type": "text",
        },
        "text-generation": {
            "impl": TextGenerationPipeline,
            "class": (ORTModelForCausalLM,),
            "default": "distilgpt2",
            "type": "text",
        },
        "token-classification": {
            "impl": TokenClassificationPipeline,
            "class": (ORTModelForTokenClassification,),
            "default": "dbmdz/bert-large-cased-finetuned-conll03-english",
            "type": "text",
        },
        "zero-shot-classification": {
            "impl": ZeroShotClassificationPipeline,
            "class": (ORTModelForSequenceClassification,),
            "default": "facebook/bart-large-mnli",
            "type": "text",
        },
        "summarization": {
            "impl": SummarizationPipeline,
            "class": (ORTModelForSeq2SeqLM,),
            "default": "t5-base",
            "type": "text",
        },
        "translation": {
            "impl": TranslationPipeline,
            "class": (ORTModelForSeq2SeqLM,),
            "default": "t5-small",
            "type": "text",
        },
        "text2text-generation": {
            "impl": Text2TextGenerationPipeline,
            "class": (ORTModelForSeq2SeqLM,),
            "default": "t5-small",
            "type": "text",
        },
        "automatic-speech-recognition": {
            "impl": AutomaticSpeechRecognitionPipeline,
            "class": (ORTModelForSpeechSeq2Seq,),
            "default": "openai/whisper-tiny.en",
            "type": "multimodal",
        },
        "image-to-text": {
            "impl": ImageToTextPipeline,
            "class": (ORTModelForVision2Seq,),
            "default": "nlpconnect/vit-gpt2-image-captioning",
            "type": "multimodal",
        },
        "audio-classification": {
            "impl": AudioClassificationPipeline,
            "class": (ORTModelForAudioClassification,),
            "default": "superb/hubert-base-superb-ks",
            "type": "audio",
        },
    }

NO_FEATURE_EXTRACTOR_TASKS = set()
NO_TOKENIZER_TASKS = set()
for task, values in TRANSFORMERS_SUPPORTED_TASKS.items():
    if values["type"] == "text":
        NO_FEATURE_EXTRACTOR_TASKS.add(task)
    elif values["type"] in {"image", "video"}:
        NO_TOKENIZER_TASKS.add(task)
    elif values["type"] in {"audio"}:
        NO_TOKENIZER_TASKS.add(task)
    elif values["type"] not in ["multimodal", "audio", "video"]:
        raise ValueError(f"SUPPORTED_TASK {task} contains invalid type {values['type']}")


def load_bettertransformer(
    model,
    targeted_task,
    load_tokenizer=None,
    tokenizer=None,
    feature_extractor=None,
    load_feature_extractor=None,
    SUPPORTED_TASKS=None,
    subfolder: str = "",
    use_auth_token: Optional[Union[bool, str]] = None,
    revision: str = "main",
    model_kwargs: Optional[Dict[str, Any]] = None,
    config: AutoConfig = None,
    hub_kwargs: Optional[Dict] = None,
    **kwargs,
):
    if model_kwargs is None:
        model_kwargs = {}

    if model is None:
<<<<<<< HEAD
        model_id = TRANSFORMERS_SUPPORTED_TASKS[targeted_task]["default"]
    elif isinstance(model, str):
        model_id = model
=======
        model_id = SUPPORTED_TASKS[targeted_task]["default"]
        model = SUPPORTED_TASKS[targeted_task]["pt"][0].from_pretrained(model_id, **model_kwargs)
    elif isinstance(model, str):
        model_id = model
        model = SUPPORTED_TASKS[targeted_task]["pt"][0].from_pretrained(model, **model_kwargs)
>>>>>>> 428ec732
    else:
        model_id = None

    model_classes = {"pt": TRANSFORMERS_SUPPORTED_TASKS[targeted_task]["pt"]}
    framework, model = infer_framework_load_model(
        model,
        model_classes=model_classes,
        config=config,
        framework="pt",
        task=task,
        **hub_kwargs,
        **model_kwargs,
    )

    if framework == "tf":
        raise NotImplementedError(
            "BetterTransormer is PyTorch-specific. It will not work with the provided TensorFlow model."
        )

    model = BetterTransformer.transform(model, **kwargs)

    return model, model_id, tokenizer, feature_extractor


def load_ort_pipeline(
    model,
    targeted_task,
    load_tokenizer,
    tokenizer,
    feature_extractor,
    load_feature_extractor,
    SUPPORTED_TASKS,
    subfolder: str = "",
    use_auth_token: Optional[Union[bool, str]] = None,
    revision: str = "main",
    model_kwargs: Optional[Dict[str, Any]] = None,
    config: AutoConfig = None,
    **kwargs,
):
    if model_kwargs is None:
        model_kwargs = {}

    if model is None:
        model_id = SUPPORTED_TASKS[targeted_task]["default"]
        model = SUPPORTED_TASKS[targeted_task]["class"][0].from_pretrained(model_id, from_transformers=True)
    elif isinstance(model, str):
        from .onnxruntime.modeling_seq2seq import ENCODER_ONNX_FILE_PATTERN, ORTModelForConditionalGeneration

        model_id = model
        ort_model_class = SUPPORTED_TASKS[targeted_task]["class"][0]

        if issubclass(ort_model_class, ORTModelForConditionalGeneration):
            pattern = ENCODER_ONNX_FILE_PATTERN
        else:
            pattern = ".+?.onnx"

        onnx_files = find_files_matching_pattern(
            model,
            pattern,
            glob_pattern="**/*.onnx",
            subfolder=subfolder,
            use_auth_token=use_auth_token,
            revision=revision,
        )
        from_transformers = len(onnx_files) == 0
        model = ort_model_class.from_pretrained(model, from_transformers=from_transformers, **model_kwargs)
    elif isinstance(model, ORTModel):
        if tokenizer is None and load_tokenizer:
            for preprocessor in model.preprocessors:
                if isinstance(preprocessor, (PreTrainedTokenizer, PreTrainedTokenizerFast)):
                    tokenizer = preprocessor
                    break
            if tokenizer is None:
                raise ValueError(
                    "Could not automatically find a tokenizer for the ORTModel, you must pass a tokenizer explictly"
                )
        if feature_extractor is None and load_feature_extractor:
            for preprocessor in model.preprocessors:
                if isinstance(preprocessor, PreTrainedFeatureExtractor):
                    feature_extractor = preprocessor
                    break
            if feature_extractor is None:
                raise ValueError(
                    "Could not automatically find a feature extractor for the ORTModel, you must pass a "
                    "feature_extractor explictly"
                )
        model_id = None
    else:
        raise ValueError(
            f"""Model {model} is not supported. Please provide a valid model either as string or ORTModel.
            You can also provide non model then a default one will be used"""
        )
    return model, model_id, tokenizer, feature_extractor


MAPPING_LOADING_FUNC = {
    "ort": load_ort_pipeline,
    "bettertransformer": load_bettertransformer,
}


def pipeline(
    task: str = None,
    model: Optional[Any] = None,
    tokenizer: Optional[Union[str, PreTrainedTokenizer]] = None,
    feature_extractor: Optional[Union[str, PreTrainedFeatureExtractor]] = None,
    use_fast: bool = True,
    use_auth_token: Optional[Union[str, bool]] = None,
    accelerator: Optional[str] = "ort",
    revision: Optional[str] = None,
    trust_remote_code: Optional[bool] = None,
    *model_kwargs,
    **kwargs,
) -> Pipeline:
    targeted_task = "translation" if task.startswith("translation") else task

    if accelerator == "ort":
        if targeted_task not in list(ORT_SUPPORTED_TASKS.keys()):
            raise ValueError(
                f"Task {targeted_task} is not supported for the ONNX Runtime pipeline. Supported tasks are { list(ORT_SUPPORTED_TASKS.keys())}"
            )

    if accelerator not in MAPPING_LOADING_FUNC:
        raise ValueError(
            f'Accelerator {accelerator} is not supported. Supported accelerators are "ort" and "bettertransformer".'
        )

    # copied from transformers.pipelines.__init__.py
    hub_kwargs = {
        "revision": revision,
        "use_auth_token": use_auth_token,
        "trust_remote_code": trust_remote_code,
        "_commit_hash": None,
    }

    config = kwargs.get("config", None)
    if config is None and isinstance(model, str):
        config = AutoConfig.from_pretrained(model, _from_pipeline=task, **hub_kwargs, **kwargs)
        hub_kwargs["_commit_hash"] = config._commit_hash

    # copied from transformers.pipelines.__init__.py l.609
    if targeted_task in NO_TOKENIZER_TASKS:
        # These will never require a tokenizer.
        # the model on the other hand might have a tokenizer, but
        # the files could be missing from the hub, instead of failing
        # on such repos, we just force to not load it.
        load_tokenizer = False
    else:
        load_tokenizer = True
    if targeted_task in NO_FEATURE_EXTRACTOR_TASKS:
        load_feature_extractor = False
    else:
        load_feature_extractor = True

    supported_tasks = ORT_SUPPORTED_TASKS if accelerator == "ort" else TRANSFORMERS_SUPPORTED_TASKS
    model, model_id, tokenizer, feature_extractor = MAPPING_LOADING_FUNC[accelerator](
        model,
        targeted_task,
        load_tokenizer,
        tokenizer,
        feature_extractor,
        load_feature_extractor,
<<<<<<< HEAD
        SUPPORTED_TASKS,
        config=config,
        hub_kwargs=hub_kwargs,
=======
        SUPPORTED_TASKS=supported_tasks,
>>>>>>> 428ec732
        *model_kwargs,
        **kwargs,
    )

    if tokenizer is None and load_tokenizer:
        tokenizer = get_preprocessor(model_id)
    if feature_extractor is None and load_feature_extractor:
        feature_extractor = get_preprocessor(model_id)

    return transformers_pipeline(
        task,
        model=model,
        tokenizer=tokenizer,
        feature_extractor=feature_extractor,
        use_fast=use_fast,
        use_auth_token=use_auth_token,
        **kwargs,
    )<|MERGE_RESOLUTION|>--- conflicted
+++ resolved
@@ -191,21 +191,13 @@
         model_kwargs = {}
 
     if model is None:
-<<<<<<< HEAD
-        model_id = TRANSFORMERS_SUPPORTED_TASKS[targeted_task]["default"]
+        model_id = SUPPORTED_TASKS[targeted_task]["default"]
     elif isinstance(model, str):
         model_id = model
-=======
-        model_id = SUPPORTED_TASKS[targeted_task]["default"]
-        model = SUPPORTED_TASKS[targeted_task]["pt"][0].from_pretrained(model_id, **model_kwargs)
-    elif isinstance(model, str):
-        model_id = model
-        model = SUPPORTED_TASKS[targeted_task]["pt"][0].from_pretrained(model, **model_kwargs)
->>>>>>> 428ec732
     else:
         model_id = None
 
-    model_classes = {"pt": TRANSFORMERS_SUPPORTED_TASKS[targeted_task]["pt"]}
+    model_classes = {"pt": SUPPORTED_TASKS[targeted_task]["pt"]}
     framework, model = infer_framework_load_model(
         model,
         model_classes=model_classes,
@@ -364,13 +356,9 @@
         tokenizer,
         feature_extractor,
         load_feature_extractor,
-<<<<<<< HEAD
-        SUPPORTED_TASKS,
+        SUPPORTED_TASKS=supported_tasks,
         config=config,
         hub_kwargs=hub_kwargs,
-=======
-        SUPPORTED_TASKS=supported_tasks,
->>>>>>> 428ec732
         *model_kwargs,
         **kwargs,
     )
