--- conflicted
+++ resolved
@@ -1594,7 +1594,7 @@
 
         if library_name is None:
             raise ValueError(
-                "The library_name could not be automatically inferred. If using the command-line, please provide the argument --library {transformers,diffusers,timm,sentence_transformers}. Example: `--library diffusers`."
+                "The library name could not be automatically inferred. If using the command-line, please provide the argument --library {transformers,diffusers,timm,sentence_transformers}. Example: `--library diffusers`."
             )
 
         return library_name
@@ -1791,7 +1791,6 @@
                     else:
                         model = model_class.from_pretrained(model_name_or_path, **kwargs).to(device)
                 else:
-<<<<<<< HEAD
                     model = model_class.from_pretrained(model_name_or_path, **kwargs)
             except OSError:
                 if framework == "pt":
@@ -1806,20 +1805,6 @@
         TasksManager.standardize_model_attributes(
             model_name_or_path, model, subfolder, revision, cache_dir, library_name
         )
-=======
-                    model = model_class.from_pretrained(model_name_or_path, **kwargs).to(device)
-            else:
-                model = model_class.from_pretrained(model_name_or_path, **kwargs)
-        except OSError:
-            if framework == "pt":
-                logger.info("Loading TensorFlow model in PyTorch before exporting.")
-                kwargs["from_tf"] = True
-                model = model_class.from_pretrained(model_name_or_path, **kwargs)
-            else:
-                logger.info("Loading PyTorch model in TensorFlow before exporting.")
-                kwargs["from_pt"] = True
-                model = model_class.from_pretrained(model_name_or_path, **kwargs)
->>>>>>> 0645d3b4
 
         return model
 
