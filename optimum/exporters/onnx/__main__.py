--- conflicted
+++ resolved
@@ -23,7 +23,6 @@
 from ...utils.save_utils import maybe_save_preprocessors
 from ..tasks import TasksManager
 from .base import OnnxConfigWithPast
-<<<<<<< HEAD
 from .convert import (
     AtolError,
     OutputError,
@@ -33,15 +32,11 @@
     validate_model_outputs,
     validate_models_outputs,
 )
-from .utils import get_decoder_models_for_export, get_encoder_decoder_models_for_export
-=======
-from .convert import export, export_models, validate_model_outputs, validate_models_outputs
 from .utils import (
     get_decoder_models_for_export,
     get_encoder_decoder_models_for_export,
     get_stable_diffusion_models_for_export,
 )
->>>>>>> d6956591
 
 
 logger = logging.get_logger()
@@ -185,22 +180,8 @@
             output_names=output_names,
         )
     else:
-<<<<<<< HEAD
-        onnx_inputs, onnx_outputs = export(model, onnx_config, args.opset, args.output)
-
-    # Saving the model config as this is needed sometimes.
-    model.config.save_pretrained(args.output.parent)
-
-    maybe_save_preprocessors(args.model, args.output.parent)
-
-    if args.atol is None:
-        args.atol = onnx_config.ATOL_FOR_VALIDATION
-        if isinstance(args.atol, dict):
-            args.atol = args.atol[task.replace("-with-past", "")]
-=======
         onnx_inputs, onnx_outputs = export(model=model, config=onnx_config, output=args.output, opset=args.opset)
 
->>>>>>> d6956591
     try:
         if task == "stable-diffusion" or (
             args.for_ort and (model.config.is_encoder_decoder or task.startswith("causal-lm"))
@@ -213,8 +194,13 @@
                 output_names=output_names,
             )
         else:
-<<<<<<< HEAD
-            validate_model_outputs(onnx_config, model, args.output, onnx_outputs, args.atol)
+            validate_model_outputs(
+                config=onnx_config,
+                reference_model=model,
+                onnx_model=args.output,
+                onnx_named_outputs=onnx_outputs,
+                atol=args.atol,
+            )
 
         logger.info(f"The ONNX export succeeded and the exported model was saved at: {args.output.parent.as_posix()}")
     except ShapeError as e:
@@ -231,20 +217,6 @@
         logger.error(
             f"An error occured with error {e}.\n The model was exported model was saved at: {args.output.parent.as_posix()}"
         )
-=======
-            validate_model_outputs(
-                config=onnx_config,
-                reference_model=model,
-                onnx_model=args.output,
-                onnx_named_outputs=onnx_outputs,
-                atol=args.atol,
-            )
-
-    except ValueError:
-        logger.error(f"An error occured, but the model was saved at: {args.output.parent.as_posix()}")
-        return
-    logger.info(f"All good, model saved at: {args.output.parent.as_posix()}")
->>>>>>> d6956591
 
 
 if __name__ == "__main__":
