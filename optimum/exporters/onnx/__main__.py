# coding=utf-8
# Copyright 2022 The HuggingFace Team. All rights reserved.
#
# Licensed under the Apache License, Version 2.0 (the "License");
# you may not use this file except in compliance with the License.
# You may obtain a copy of the License at
#
#     http://www.apache.org/licenses/LICENSE-2.0
#
# Unless required by applicable law or agreed to in writing, software
# distributed under the License is distributed on an "AS IS" BASIS,
# WITHOUT WARRANTIES OR CONDITIONS OF ANY KIND, either express or implied.
# See the License for the specific language governing permissions and
# limitations under the License.
"""Entry point to the optimum.exporters.onnx command line."""

import argparse
import os
from pathlib import Path

from packaging import version
from requests.exceptions import ConnectionError as RequestsConnectionError
from transformers import AutoConfig, AutoTokenizer
from transformers.modeling_utils import get_parameter_dtype
from transformers.utils import is_torch_available

from ...commands.export.onnx import parse_args_onnx
from ...configuration_utils import _transformers_version
from ...utils import DEFAULT_DUMMY_SHAPES, ONNX_WEIGHTS_NAME, logging
from ...utils.modeling_utils import MODEL_TO_PATCH_FOR_PAST
from ...utils.save_utils import maybe_load_preprocessors, maybe_save_preprocessors
from ..error_utils import AtolError, OutputMatchError, ShapeError
from ..tasks import TasksManager
from .constants import SDPA_ARCHS_ONNX_EXPORT_NOT_SUPPORTED, UNPICKABLE_ARCHS
from .convert import export_models, validate_models_outputs
from .utils import (
    MODEL_TYPES_REQUIRING_POSITION_IDS,
    _get_submodels_for_export_decoder,
    _get_submodels_for_export_encoder_decoder,
    _get_submodels_for_export_stable_diffusion,
    get_decoder_models_for_export,
    get_encoder_decoder_models_for_export,
    get_sam_models_for_export,
    get_speecht5_models_for_export,
    get_stable_diffusion_models_for_export,
)


if is_torch_available():
    import torch

from typing import TYPE_CHECKING, Any, Callable, Dict, List, Optional, Union


if TYPE_CHECKING:
    from transformers import PreTrainedModel, TFPreTrainedModel

    from .base import OnnxConfig

logger = logging.get_logger()
logger.setLevel(logging.INFO)


def _get_submodels_and_onnx_configs(
    model: Union["PreTrainedModel", "TFPreTrainedModel"],
    task: str,
    monolith: bool,
    custom_onnx_configs: Dict,
    custom_architecture: bool,
    _variant: str,
    int_dtype: str = "int64",
    float_dtype: str = "fp32",
    fn_get_submodels: Optional[Callable] = None,
    preprocessors: Optional[List[Any]] = None,
    legacy: bool = False,
    library_name: str = "transformers",
    model_kwargs: Optional[Dict] = None,
):
    is_stable_diffusion = "stable-diffusion" in task
    if not custom_architecture:
        if is_stable_diffusion:
            onnx_config = None
            models_and_onnx_configs = get_stable_diffusion_models_for_export(
                model, int_dtype=int_dtype, float_dtype=float_dtype
            )
        else:
            onnx_config_constructor = TasksManager.get_exporter_config_constructor(
                model=model, exporter="onnx", task=task, library_name=library_name
            )
            onnx_config = onnx_config_constructor(
                model.config,
                int_dtype=int_dtype,
                float_dtype=float_dtype,
                preprocessors=preprocessors,
                legacy=legacy,
            )

            onnx_config.variant = _variant
            all_variants = "\n".join(
                [f"    - {name}: {description}" for name, description in onnx_config.VARIANTS.items()]
            )
            logger.info(f"Using the export variant {onnx_config.variant}. Available variants are:\n{all_variants}")

            # TODO: this succession of if/else strongly suggests a refactor is needed.
            if (
                model.config.is_encoder_decoder
                and task.startswith(TasksManager._ENCODER_DECODER_TASKS)
                and not monolith
            ):
                models_and_onnx_configs = get_encoder_decoder_models_for_export(model, onnx_config)
            elif task.startswith("text-generation") and not monolith:
                models_and_onnx_configs = get_decoder_models_for_export(model, onnx_config, legacy=legacy)
            elif model.config.model_type == "sam":
                models_and_onnx_configs = get_sam_models_for_export(model, onnx_config)
            elif model.config.model_type == "speecht5":
                models_and_onnx_configs = get_speecht5_models_for_export(model, onnx_config, model_kwargs)
            else:
                models_and_onnx_configs = {"model": (model, onnx_config)}

        # When specifying custom ONNX configs for supported transformers architectures, we do
        # not force to specify a custom ONNX config for each submodel.
        for key, custom_onnx_config in custom_onnx_configs.items():
            models_and_onnx_configs[key] = (models_and_onnx_configs[key][0], custom_onnx_config)
    else:
        onnx_config = None
        submodels_for_export = None
        models_and_onnx_configs = {}

        if fn_get_submodels is not None:
            submodels_for_export = fn_get_submodels(model)
        else:
            if is_stable_diffusion:
                submodels_for_export = _get_submodels_for_export_stable_diffusion(model)
            elif (
                model.config.is_encoder_decoder
                and task.startswith(TasksManager._ENCODER_DECODER_TASKS)
                and not monolith
            ):
                submodels_for_export = _get_submodels_for_export_encoder_decoder(
                    model, use_past=task.endswith("-with-past")
                )
            elif task.startswith("text-generation") and not monolith:
                submodels_for_export = _get_submodels_for_export_decoder(model, use_past=task.endswith("-with-past"))
            else:
                submodels_for_export = {"model": model}

        if submodels_for_export.keys() != custom_onnx_configs.keys():
            logger.error(f"ONNX custom configs for: {', '.join(custom_onnx_configs.keys())}")
            logger.error(f"Submodels to export: {', '.join(submodels_for_export.keys())}")
            raise ValueError(
                "Trying to export a custom model, but could not find as many custom ONNX configs as the number of submodels to export. Please specifiy the fn_get_submodels argument, that should return a dictionary of submodules with as many items as the provided custom_onnx_configs dictionary."
            )

        for key, custom_onnx_config in custom_onnx_configs.items():
            models_and_onnx_configs[key] = (submodels_for_export[key], custom_onnx_config)

    # Default to the first ONNX config for stable-diffusion and custom architecture case.
    if onnx_config is None:
        onnx_config = next(iter(models_and_onnx_configs.values()))[1]

    return onnx_config, models_and_onnx_configs


def main_export(
    model_name_or_path: str,
    output: Union[str, Path],
    task: str = "auto",
    opset: Optional[int] = None,
    device: str = "cpu",
    dtype: Optional[str] = None,
    fp16: Optional[bool] = False,
    optimize: Optional[str] = None,
    monolith: bool = False,
    no_post_process: bool = False,
    framework: Optional[str] = None,
    atol: Optional[float] = None,
    cache_dir: Optional[str] = None,
    trust_remote_code: bool = False,
    pad_token_id: Optional[int] = None,
    subfolder: str = "",
    revision: str = "main",
    force_download: bool = False,
    local_files_only: bool = False,
    use_auth_token: Optional[Union[bool, str]] = None,
    for_ort: bool = False,
    do_validation: bool = True,
    model_kwargs: Optional[Dict[str, Any]] = None,
    custom_onnx_configs: Optional[Dict[str, "OnnxConfig"]] = None,
    fn_get_submodels: Optional[Callable] = None,
    use_subprocess: bool = False,
    _variant: str = "default",
    library_name: Optional[str] = None,
    legacy: bool = False,
    no_dynamic_axes: bool = False,
    **kwargs_shapes,
):
    """
    Full-suite ONNX export.

    Args:
        > Required parameters

        model_name_or_path (`str`):
            Model ID on huggingface.co or path on disk to the model repository to export.
        output (`Union[str, Path]`):
            Path indicating the directory where to store the generated ONNX model.

        > Optional parameters

        task (`Optional[str]`, defaults to `None`):
            The task to export the model for. If not specified, the task will be auto-inferred based on the model. For decoder models,
            use `xxx-with-past` to export the model using past key values in the decoder.
        opset (`Optional[int]`, defaults to `None`):
            If specified, ONNX opset version to export the model with. Otherwise, the default opset for the given model architecture
            will be used.
        device (`str`, defaults to `"cpu"`):
            The device to use to do the export. Defaults to "cpu".
        fp16 (`Optional[bool]`, defaults to `"False"`):
            Use half precision during the export. PyTorch-only, requires `device="cuda"`.
        dtype (`Optional[str]`, defaults to `None`):
            The floating point precision to use for the export. Supported options: `"fp32"` (float32), `"fp16"` (float16), `"bf16"` (bfloat16). Defaults to `"fp32"`.
        optimize (`Optional[str]`, defaults to `None`):
            Allows to run ONNX Runtime optimizations directly during the export. Some of these optimizations are specific to
            ONNX Runtime, and the resulting ONNX will not be usable with other runtime as OpenVINO or TensorRT.
            Available options: `"O1", "O2", "O3", "O4"`. Reference: [`~optimum.onnxruntime.AutoOptimizationConfig`]
        monolith (`bool`, defaults to `False`):
            Forces to export the model as a single ONNX file.
        no_post_process (`bool`, defaults to `False`):
            Allows to disable any post-processing done by default on the exported ONNX models.
        framework (`Optional[str]`, defaults to `None`):
            The framework to use for the ONNX export (`"pt"` or `"tf"`). If not provided, will attempt to automatically detect
            the framework for the checkpoint.
        atol (`Optional[float]`, defaults to `None`):
            If specified, the absolute difference tolerance when validating the model. Otherwise, the default atol for the model will be used.
        cache_dir (`Optional[str]`, defaults to `None`):
            Path indicating where to store cache. The default Hugging Face cache path will be used by default.
        trust_remote_code (`bool`, defaults to `False`):
            Allows to use custom code for the modeling hosted in the model repository. This option should only be set for repositories
            you trust and in which you have read the code, as it will execute on your local machine arbitrary code present in the
            model repository.
        pad_token_id (`Optional[int]`, defaults to `None`):
            This is needed by some models, for some tasks. If not provided, will attempt to use the tokenizer to guess it.
        subfolder (`str`, defaults to `""`):
            In case the relevant files are located inside a subfolder of the model repo either locally or on huggingface.co, you can
            specify the folder name here.
        revision (`str`, defaults to `"main"`):
            Revision is the specific model version to use. It can be a branch name, a tag name, or a commit id.
        force_download (`bool`, defaults to `False`):
            Whether or not to force the (re-)download of the model weights and configuration files, overriding the
            cached versions if they exist.
        local_files_only (`Optional[bool]`, defaults to `False`):
            Whether or not to only look at local files (i.e., do not try to download the model).
        use_auth_token (`Optional[str]`, defaults to `None`):
            The token to use as HTTP bearer authorization for remote files. If `True`, will use the token generated
            when running `transformers-cli login` (stored in `~/.huggingface`).
        model_kwargs (`Optional[Dict[str, Any]]`, defaults to `None`):
            Experimental usage: keyword arguments to pass to the model during
            the export. This argument should be used along the `custom_onnx_configs` argument
            in case, for example, the model inputs/outputs are changed (for example, if
            `model_kwargs={"output_attentions": True}` is passed).
        custom_onnx_configs (`Optional[Dict[str, OnnxConfig]]`, defaults to `None`):
            Experimental usage: override the default ONNX config used for the given model. This argument may be useful for advanced users that desire a finer-grained control on the export. An example is available [here](https://huggingface.co/docs/optimum/main/en/exporters/onnx/usage_guides/export_a_model).
        fn_get_submodels (`Optional[Callable]`, defaults to `None`):
            Experimental usage: Override the default submodels that are used at the export. This is
            especially useful when exporting a custom architecture that needs to split the ONNX (e.g. encoder-decoder). If unspecified with custom models, optimum will try to use the default submodels used for the given task, with no guarantee of success.
        use_subprocess (`bool`, defaults to `False`):
            Do the ONNX exported model validation in subprocesses. This is especially useful when
            exporting on CUDA device, where ORT does not release memory at inference session
            destruction. When set to `True`, the `main_export` call should be guarded in
            `if __name__ == "__main__":` block.
        _variant (`str`, defaults to `default`):
            Specify the variant of the ONNX export to use.
        library_name (`Optional[str]`, defaults to `None`):
            The library of the model (`"transformers"` or `"diffusers"` or `"timm"` or `"sentence_transformers"`). If not provided, will attempt to automatically detect the library name for the checkpoint.
        legacy (`bool`, defaults to `False`):
            Disable the use of position_ids for text-generation models that require it for batched generation. Also enable to export decoder only models in three files (without + with past and the merged model). This argument is introduced for backward compatibility and will be removed in a future release of Optimum.
        no_dynamic_axes (bool, defaults to `False`):
            If True, disables the use of dynamic axes during ONNX export.
        **kwargs_shapes (`Dict`):
            Shapes to use during inference. This argument allows to override the default shapes used during the ONNX export.

    Example usage:
    ```python
    >>> from optimum.exporters.onnx import main_export

    >>> main_export("gpt2", output="gpt2_onnx/")
    ```
    """

    if fp16:
        if dtype is not None:
            raise ValueError(f'Both the arguments `fp16` ({fp16}) and `dtype` ({dtype}) were specified in the ONNX export, which is not supported. Please specify only `dtype`. Possible options: "fp32" (default), "fp16", "bf16".')
    
        logger.warning('The argument `fp16` is deprecated in the ONNX export. Please use the argument `dtype="fp16"` instead, or `--dtype fp16` from the command-line.')

        dtype = "fp16"
    elif dtype is None:
        dtype = "fp32"  # Defaults to float32.

    if optimize == "O4" and device != "cuda":
        raise ValueError(
            "Requested O4 optimization, but this optimization requires to do the export on GPU."
            " Please pass the argument `--device cuda`."
        )

    if (framework == "tf" and fp16) or not is_torch_available():
        raise ValueError("The --fp16 option is supported only for PyTorch.")

<<<<<<< HEAD
    if dtype == "fp16" and device == "cpu":
        raise ValueError(
            "FP16 export is supported only when exporting on GPU. Please pass the option `--device cuda`."
        )
    float_dtype = dtype

    output = Path(output)
    if not output.exists():
        output.mkdir(parents=True)
=======
    if fp16 and device == "cpu":
        raise ValueError(
            "FP16 export is supported only when exporting on GPU. Please pass the option `--device cuda`."
        )
>>>>>>> 843d3f49

    if for_ort:
        logger.warning(
            "The option --for-ort was passed, but its behavior is now the default in the ONNX exporter"
            " and passing it is not required anymore."
        )

    original_task = task
    task = TasksManager.map_from_synonym(task)

    framework = TasksManager.determine_framework(model_name_or_path, subfolder=subfolder, framework=framework)

    library_name = TasksManager.infer_library_from_model(
        model_name_or_path, subfolder=subfolder, library_name=library_name
    )
<<<<<<< HEAD

    torch_dtype = None
    if framework == "pt":
        if float_dtype == "fp16":
            torch_dtype = torch.float16
        elif float_dtype == "bf16":
            torch_dtype = torch.bfloat16
=======
    torch_dtype = None if fp16 is False else torch.float16
>>>>>>> 843d3f49

    if task.endswith("-with-past") and monolith:
        task_non_past = task.replace("-with-past", "")
        raise ValueError(
            f"The task {task} is not compatible with the --monolith argument. Please either use"
            f" `--task {task_non_past} --monolith`, or `--task {task}` without the monolith argument."
        )

    if task == "auto":
        try:
            task = TasksManager.infer_task_from_model(model_name_or_path)
        except KeyError as e:
            raise KeyError(
                f"The task could not be automatically inferred. Please provide the argument --task with the relevant task from {', '.join(TasksManager.get_all_tasks())}. Detailed error: {e}"
            )
        except RequestsConnectionError as e:
            raise RequestsConnectionError(
                f"The task could not be automatically inferred as this is available only for models hosted on the Hugging Face Hub. Please provide the argument --task with the relevant task from {', '.join(TasksManager.get_all_tasks())}. Detailed error: {e}"
            )

    custom_architecture = False
    loading_kwargs = {}
    if library_name == "transformers":
        config = AutoConfig.from_pretrained(
            model_name_or_path,
            subfolder=subfolder,
            revision=revision,
            cache_dir=cache_dir,
            use_auth_token=use_auth_token,
            local_files_only=local_files_only,
            force_download=force_download,
            trust_remote_code=trust_remote_code,
        )
        model_type = config.model_type.replace("_", "-")

        if model_type not in TasksManager._SUPPORTED_MODEL_TYPE:
            custom_architecture = True
        elif task not in TasksManager.get_supported_tasks_for_model_type(model_type, "onnx"):
            if original_task == "auto":
                autodetected_message = " (auto-detected)"
            else:
                autodetected_message = ""
            model_tasks = TasksManager.get_supported_tasks_for_model_type(model_type, exporter="onnx")
            raise ValueError(
                f"Asked to export a {model_type} model for the task {task}{autodetected_message}, but the Optimum ONNX exporter only supports the tasks {', '.join(model_tasks.keys())} for {model_type}. Please use a supported task. Please open an issue at https://github.com/huggingface/optimum/issues if you would like the task {task} to be supported in the ONNX export for {model_type}."
            )

        # TODO: Fix in Transformers so that SdpaAttention class can be exported to ONNX. `attn_implementation` is introduced in Transformers 4.36.
        if model_type in SDPA_ARCHS_ONNX_EXPORT_NOT_SUPPORTED and _transformers_version >= version.parse("4.35.99"):
            loading_kwargs["attn_implementation"] = "eager"

    model = TasksManager.get_model_from_task(
        task,
        model_name_or_path,
        subfolder=subfolder,
        revision=revision,
        cache_dir=cache_dir,
        use_auth_token=use_auth_token,
        local_files_only=local_files_only,
        force_download=force_download,
        trust_remote_code=trust_remote_code,
        framework=framework,
        torch_dtype=torch_dtype,
        device=device,
        library_name=library_name,
        **loading_kwargs,
    )

    needs_pad_token_id = (
        task == "text-classification"
        and getattr(model.config, "pad_token_id", None)
        and getattr(model.config, "is_decoder", False)
    )

    if needs_pad_token_id:
        if pad_token_id is not None:
            model.config.pad_token_id = pad_token_id
        else:
            try:
                tok = AutoTokenizer.from_pretrained(model_name_or_path)
                model.config.pad_token_id = tok.pad_token_id
            except Exception:
                raise ValueError(
                    "Could not infer the pad token id, which is needed in this case, please provide it with the --pad_token_id argument"
                )

    model_type = "stable-diffusion" if "stable-diffusion" in task else model.config.model_type.replace("_", "-")
    if (
        not custom_architecture
        and library_name != "diffusers"
        and task + "-with-past"
        in TasksManager.get_supported_tasks_for_model_type(model_type, "onnx", library_name=library_name)
    ):
        # Make -with-past the default if --task was not explicitely specified
        if original_task == "auto" and not monolith:
            task = task + "-with-past"
        else:
            logger.info(
                f"The task `{task}` was manually specified, and past key values will not be reused in the decoding."
                f" if needed, please pass `--task {task}-with-past` to export using the past key values."
            )
            model.config.use_cache = False

    if task.endswith("with-past"):
        model.config.use_cache = True

    if original_task == "auto":
        synonyms_for_task = sorted(TasksManager.synonyms_for_task(task))
        if synonyms_for_task:
            synonyms_for_task = ", ".join(synonyms_for_task)
            possible_synonyms = f" (possible synonyms are: {synonyms_for_task})"
        else:
            possible_synonyms = ""
        logger.info(f"Automatic task detection to {task}{possible_synonyms}.")

    # The preprocessors are loaded as they may be useful to export the model. Notably, some of the static input shapes may be stored in the
    # preprocessors config.
    preprocessors = maybe_load_preprocessors(
        model_name_or_path, subfolder=subfolder, trust_remote_code=trust_remote_code
    )

    onnx_export(
        model=model,
        output=output,
        opset=opset,
        optimize=optimize,
        monolith=monolith,
        no_post_process=no_post_process,
        atol=atol,
        do_validation=do_validation,
        model_kwargs=model_kwargs,
        custom_onnx_configs=custom_onnx_configs,
        fn_get_submodels=fn_get_submodels,
        _variant=_variant,
        legacy=legacy,
        preprocessors=preprocessors,
        device=device,
        no_dynamic_axes=no_dynamic_axes,
        task=task,
        use_subprocess=use_subprocess,
        **kwargs_shapes,
    )


def onnx_export(
    model: Union["PreTrainedModel", "TFPreTrainedModel"],
    output: Union[str, Path],
    opset: Optional[int] = None,
    optimize: Optional[str] = None,
    monolith: bool = False,
    no_post_process: bool = False,
    atol: Optional[float] = None,
    do_validation: bool = True,
    model_kwargs: Optional[Dict[str, Any]] = None,
    custom_onnx_configs: Optional[Dict[str, "OnnxConfig"]] = None,
    fn_get_submodels: Optional[Callable] = None,
    _variant: str = "default",
    legacy: bool = False,
    preprocessors: List = None,
    device: str = "cpu",
    no_dynamic_axes: bool = False,
    task: Optional[str] = None,
    use_subprocess: bool = False,
    **kwargs_shapes,
):
    library_name = TasksManager._infer_library_from_model(model)
    framework = "pt" if is_torch_available() and isinstance(model, torch.nn.Module) else "tf"
    dtype = get_parameter_dtype(model) if framework == "pt" else model.dtype
    float_dtype = "fp16" if "float16" in str(dtype) else "fp32"
    model_type = "stable-diffusion" if library_name == "diffusers" else model.config.model_type.replace("_", "-")
    custom_architecture = library_name == "transformers" and model_type not in TasksManager._SUPPORTED_MODEL_TYPE
    task = TasksManager.map_from_synonym(task)

    # TODO: support onnx_config.py in the model repo
    if custom_architecture and custom_onnx_configs is None:
        raise ValueError(
            f"Trying to export a {model.config.model_type} model, that is a custom or unsupported architecture, but no custom onnx configuration was passed as `custom_onnx_configs`. Please refer to https://huggingface.co/docs/optimum/main/en/exporters/onnx/usage_guides/export_a_model#custom-export-of-transformers-models for an example on how to export custom models. Please open an issue at https://github.com/huggingface/optimum/issues if you would like the model type {model.config.model_type} to be supported natively in the ONNX export."
        )

    if task is None:
        # TODO : _infer_task_from_model_or_model_class should also infer task from timm model
        if library_name == "timm":
            task = "image-classification"
        else:
            task = TasksManager._infer_task_from_model_or_model_class(model)

        if (
            library_name != "diffusers"
            and task + "-with-past"
            in TasksManager.get_supported_tasks_for_model_type(model_type, "onnx", library_name=library_name)
            and not monolith
            and model.config.use_cache
        ):
            task += "-with-past"

    if task.startswith("text-generation") and model.config.is_encoder_decoder:
        raise ValueError(
            f"model.config.is_encoder_decoder is True and task is `{task}`, which are incompatible. If the task was auto-inferred, please fill a bug report"
            f"at https://github.com/huggingface/optimum, if --task was explicitely passed, make sure you selected the right task for the model,"
            f" referring to `optimum.exporters.tasks.TaskManager`'s `_TRANSFORMERS_TASKS_TO_MODEL_LOADERS`."
        )

    if legacy and model_type in MODEL_TYPES_REQUIRING_POSITION_IDS and task.startswith("text-generation"):
        logger.warning(
            f"legacy=True was specified in the ONNX export, although the model {model_type} requires position_ids for batched inference. Passing `legacy=True` is strongly discouraged, and this option will be removed in a future release. Reference: https://github.com/huggingface/optimum/pull/1381"
        )

    if library_name != "diffusers" and model_type in TasksManager._UNSUPPORTED_CLI_MODEL_TYPE:
        raise ValueError(
            f"{model_type} is not supported yet. Only {list(TasksManager._SUPPORTED_CLI_MODEL_TYPE.keys())} are supported. "
            f"If you want to support {model_type} please propose a PR or open up an issue."
        )

    output = Path(output)
    if not output.exists():
        output.mkdir(parents=True)

    # For MODEL_TO_PATCH_FOR_PAST architectures, when exporting the model with an input of sequence length of 1, a tracer that does not handle
    # controlflows will trace incorrectly the mask generation, resulting in incorrect attention masks for other sequence lengthss.
    # Reference: https://github.com/huggingface/transformers/blob/af3de8d87c717c4bb090f037d0d89413c195a42f/src/transformers/modeling_attn_mask_utils.py#L94
    input_shapes = {}
    for input_name in DEFAULT_DUMMY_SHAPES.keys():
        input_shapes[input_name] = (
            kwargs_shapes[input_name] if input_name in kwargs_shapes else DEFAULT_DUMMY_SHAPES[input_name]
        )

        # TODO: this may be moved rather to the OnnxConfig to avoid bloating this script.
        if (
            model_type in MODEL_TO_PATCH_FOR_PAST
            and input_name == "sequence_length"
            and kwargs_shapes.get(input_name) == 1
        ):
            raise ValueError(
                f"Exporting with a sequence length of 1 a {model_type} model is not supported and can yield unexpected results."
            )

    onnx_config, models_and_onnx_configs = _get_submodels_and_onnx_configs(
        model=model,
        task=task,
        monolith=monolith,
        custom_onnx_configs=custom_onnx_configs if custom_onnx_configs is not None else {},
        custom_architecture=custom_architecture,
        float_dtype=float_dtype,
        fn_get_submodels=fn_get_submodels,
        preprocessors=preprocessors,
        _variant=_variant,
        legacy=legacy,
        library_name=library_name,
        model_kwargs=model_kwargs,
    )

    if library_name != "diffusers":
        # Ensure the requested opset is sufficient
        if opset is None:
            opset = onnx_config.DEFAULT_ONNX_OPSET
        elif opset < onnx_config.DEFAULT_ONNX_OPSET:
            logger.warning(
                f"Opset {opset} is lower than the recommended minmum opset ({onnx_config.DEFAULT_ONNX_OPSET}) to export {model_type}. "
                f"The ONNX export may fail or the exported model may be suboptimal."
            )
        if atol is None:
            atol = onnx_config.ATOL_FOR_VALIDATION
            if isinstance(atol, dict):
                atol = atol[task.replace("-with-past", "")]

        # Saving the model config and preprocessor as this is needed sometimes.
        model.config.save_pretrained(output)
        generation_config = getattr(model, "generation_config", None)
        if generation_config is not None:
            generation_config.save_pretrained(output)

        model_name_or_path = model.config._name_or_path
        maybe_save_preprocessors(model_name_or_path, output)

        onnx_files_subpaths = [key + ".onnx" for key in models_and_onnx_configs.keys()]
    else:
        # save the subcomponent configuration
        for model_name in models_and_onnx_configs:
            subcomponent = models_and_onnx_configs[model_name][0]
            if hasattr(subcomponent, "save_config"):
                subcomponent.save_config(output / model_name)
            elif hasattr(subcomponent, "config") and hasattr(subcomponent.config, "save_pretrained"):
                subcomponent.config.save_pretrained(output / model_name)

        onnx_files_subpaths = [os.path.join(name_dir, ONNX_WEIGHTS_NAME) for name_dir in models_and_onnx_configs]

        # Saving the additional components needed to perform inference.
        model.scheduler.save_pretrained(output.joinpath("scheduler"))

        feature_extractor = getattr(model, "feature_extractor", None)
        if feature_extractor is not None:
            feature_extractor.save_pretrained(output.joinpath("feature_extractor"))

        tokenizer = getattr(model, "tokenizer", None)
        if tokenizer is not None:
            tokenizer.save_pretrained(output.joinpath("tokenizer"))

        tokenizer_2 = getattr(model, "tokenizer_2", None)
        if tokenizer_2 is not None:
            tokenizer_2.save_pretrained(output.joinpath("tokenizer_2"))

        model.save_config(output)

    _, onnx_outputs = export_models(
        models_and_onnx_configs=models_and_onnx_configs,
        opset=opset,
        output_dir=output,
        output_names=onnx_files_subpaths,
        input_shapes=input_shapes,
        device=device,
        dtype="fp16" if float_dtype == "fp16" else None,
        no_dynamic_axes=no_dynamic_axes,
        model_kwargs=model_kwargs,
    )

    if optimize is not None:
        from ...onnxruntime import AutoOptimizationConfig, ORTOptimizer

        optimizer = ORTOptimizer.from_pretrained(output, file_names=onnx_files_subpaths)

        optimization_config = AutoOptimizationConfig.with_optimization_level(optimization_level=optimize)

        optimization_config.disable_shape_inference = True
        optimizer.optimize(save_dir=output, optimization_config=optimization_config, file_suffix="")

    # Optionally post process the obtained ONNX file(s), for example to merge the decoder / decoder with past if any
    # TODO: treating stable diffusion separately is quite ugly
    if not no_post_process and library_name != "diffusers":
        try:
            logger.info("Post-processing the exported models...")
            models_and_onnx_configs, onnx_files_subpaths = onnx_config.post_process_exported_models(
                output, models_and_onnx_configs, onnx_files_subpaths
            )
        except Exception as e:
            raise Exception(
                f"The post-processing of the ONNX export failed. The export can still be performed by passing the option --no-post-process. Detailed error: {e}"
            )

    if library_name == "diffusers":
        # TODO: fix Can't pickle local object 'get_stable_diffusion_models_for_export.<locals>.<lambda>'
        use_subprocess = False
    elif model.config.model_type in UNPICKABLE_ARCHS:
        # Pickling is bugged for nn.utils.weight_norm: https://github.com/pytorch/pytorch/issues/102983
        # TODO: fix "Cowardly refusing to serialize non-leaf tensor" error for wav2vec2-conformer
        use_subprocess = False

    if device == "cpu":
        # Using multiprocessing for validation is useful only on CUDA EP that leaks memory.
        use_subprocess = False

    if do_validation is True:
        try:
            validate_models_outputs(
                models_and_onnx_configs=models_and_onnx_configs,
                onnx_named_outputs=onnx_outputs,
                atol=atol,
                output_dir=output,
                onnx_files_subpaths=onnx_files_subpaths,
                input_shapes=input_shapes,
                device=device,
                use_subprocess=use_subprocess,
                model_kwargs=model_kwargs,
            )
            logger.info(f"The ONNX export succeeded and the exported model was saved at: {output.as_posix()}")
        except ShapeError as e:
            raise e
        except AtolError as e:
            logger.warning(
                f"The ONNX export succeeded with the warning: {e}.\n The exported model was saved at: {output.as_posix()}"
            )
        except OutputMatchError as e:
            logger.warning(
                f"The ONNX export succeeded with the warning: {e}.\n The exported model was saved at: {output.as_posix()}"
            )
        except Exception as e:
            raise Exception(
                f"An error occured during validation, but the model was saved nonetheless at {output.as_posix()}. Detailed error: {e}."
            )


def main():
    parser = argparse.ArgumentParser("Hugging Face Optimum ONNX exporter")

    parse_args_onnx(parser)

    # Retrieve CLI arguments
    args = parser.parse_args()

    # get the shapes to be used to generate dummy inputs
    input_shapes = {}
    for input_name in DEFAULT_DUMMY_SHAPES.keys():
        input_shapes[input_name] = getattr(args, input_name)

    main_export(
        model_name_or_path=args.model,
        output=args.output,
        task=args.task,
        opset=args.opset,
        device=args.device,
        fp16=args.fp16,
        optimize=args.optimize,
        monolith=args.monolith,
        no_post_process=args.no_post_process,
        framework=args.framework,
        atol=args.atol,
        cache_dir=args.cache_dir,
        trust_remote_code=args.trust_remote_code,
        pad_token_id=args.pad_token_id,
        for_ort=args.for_ort,
        library_name=args.library_name,
        legacy=args.legacy,
        **input_shapes,
    )


if __name__ == "__main__":
    main()<|MERGE_RESOLUTION|>--- conflicted
+++ resolved
@@ -289,9 +289,13 @@
 
     if fp16:
         if dtype is not None:
-            raise ValueError(f'Both the arguments `fp16` ({fp16}) and `dtype` ({dtype}) were specified in the ONNX export, which is not supported. Please specify only `dtype`. Possible options: "fp32" (default), "fp16", "bf16".')
-    
-        logger.warning('The argument `fp16` is deprecated in the ONNX export. Please use the argument `dtype="fp16"` instead, or `--dtype fp16` from the command-line.')
+            raise ValueError(
+                f'Both the arguments `fp16` ({fp16}) and `dtype` ({dtype}) were specified in the ONNX export, which is not supported. Please specify only `dtype`. Possible options: "fp32" (default), "fp16", "bf16".'
+            )
+
+        logger.warning(
+            'The argument `fp16` is deprecated in the ONNX export. Please use the argument `dtype="fp16"` instead, or `--dtype fp16` from the command-line.'
+        )
 
         dtype = "fp16"
     elif dtype is None:
@@ -306,22 +310,10 @@
     if (framework == "tf" and fp16) or not is_torch_available():
         raise ValueError("The --fp16 option is supported only for PyTorch.")
 
-<<<<<<< HEAD
     if dtype == "fp16" and device == "cpu":
         raise ValueError(
             "FP16 export is supported only when exporting on GPU. Please pass the option `--device cuda`."
         )
-    float_dtype = dtype
-
-    output = Path(output)
-    if not output.exists():
-        output.mkdir(parents=True)
-=======
-    if fp16 and device == "cpu":
-        raise ValueError(
-            "FP16 export is supported only when exporting on GPU. Please pass the option `--device cuda`."
-        )
->>>>>>> 843d3f49
 
     if for_ort:
         logger.warning(
@@ -337,17 +329,13 @@
     library_name = TasksManager.infer_library_from_model(
         model_name_or_path, subfolder=subfolder, library_name=library_name
     )
-<<<<<<< HEAD
 
     torch_dtype = None
     if framework == "pt":
-        if float_dtype == "fp16":
+        if dtype == "fp16":
             torch_dtype = torch.float16
-        elif float_dtype == "bf16":
+        elif dtype == "bf16":
             torch_dtype = torch.bfloat16
-=======
-    torch_dtype = None if fp16 is False else torch.float16
->>>>>>> 843d3f49
 
     if task.endswith("-with-past") and monolith:
         task_non_past = task.replace("-with-past", "")
@@ -515,8 +503,16 @@
 ):
     library_name = TasksManager._infer_library_from_model(model)
     framework = "pt" if is_torch_available() and isinstance(model, torch.nn.Module) else "tf"
+
     dtype = get_parameter_dtype(model) if framework == "pt" else model.dtype
-    float_dtype = "fp16" if "float16" in str(dtype) else "fp32"
+
+    if "bfloat16" in str(dtype):
+        float_dtype = "bf16"
+    elif "float16" in str(dtype):
+        float_dtype = "fp16"
+    else:
+        float_dtype = "fp32"
+
     model_type = "stable-diffusion" if library_name == "diffusers" else model.config.model_type.replace("_", "-")
     custom_architecture = library_name == "transformers" and model_type not in TasksManager._SUPPORTED_MODEL_TYPE
     task = TasksManager.map_from_synonym(task)
@@ -651,6 +647,11 @@
 
         model.save_config(output)
 
+    if float_dtype == "bf16":
+        logger.warning(
+            f"Exporting the model {model.__class__.__name__} in bfloat16 float dtype. After the export, ONNX Runtime InferenceSession with CPU/CUDA execution provider likely does not implement all operators for the bfloat16 data type, and the loading is likely to fail."
+        )
+
     _, onnx_outputs = export_models(
         models_and_onnx_configs=models_and_onnx_configs,
         opset=opset,
@@ -658,7 +659,7 @@
         output_names=onnx_files_subpaths,
         input_shapes=input_shapes,
         device=device,
-        dtype="fp16" if float_dtype == "fp16" else None,
+        dtype=float_dtype,
         no_dynamic_axes=no_dynamic_axes,
         model_kwargs=model_kwargs,
     )
