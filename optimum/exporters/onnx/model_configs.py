--- conflicted
+++ resolved
@@ -317,14 +317,9 @@
         dummy_text_input_generator = self.DUMMY_INPUT_GENERATOR_CLASSES[0](
             self.task, self._normalized_config, **kwargs
         )
-<<<<<<< HEAD
+        task = "default" if self.task != "causal-lm" else "causal-lm"
         dummy_decoder_text_input_generator = self.DUMMY_INPUT_GENERATOR_CLASSES[1](
             self.task, self._normalized_config, **kwargs
-=======
-        task = "default" if self.task != "causal-lm" else "causal-lm"
-        dummy_decoder_text_input_generator = self.DUMMY_INPUT_GENERATOR_CLASSES[1][task](
-            self.task, self._normalized_config, batch_size=dummy_text_input_generator.batch_size, **kwargs
->>>>>>> 10a21bb4
         )
         kwargs = {}
         if self.task != "causal-lm":
