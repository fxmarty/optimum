--- conflicted
+++ resolved
@@ -1230,7 +1230,6 @@
     DEFAULT_VARIANT = "split"
 
     def __init__(
-<<<<<<< HEAD
         self,
         config: "PretrainedConfig",
         task: str = "feature-extraction",
@@ -1240,11 +1239,6 @@
         super().__init__(config, task)
         self.variant = variant
         self.vision_encoder = vision_encoder
-=======
-        self, config: "PretrainedConfig", task: str = "feature-extraction", preprocessors: Optional[List[Any]] = None
-    ):
-        super().__init__(config, task, preprocessors=preprocessors)
->>>>>>> 05d20df3
         self._normalized_config.ENCODER_NORMALIZED_CONFIG_CLASS = NormalizedVisionConfig(self._config.vision_config)
 
     @property
@@ -1387,60 +1381,4 @@
             # which is different than other architectures that require it only for the without past case
             reference_model_inputs["encoder_hidden_states"] = reference_model_inputs.pop("encoder_outputs")[0]
 
-        return super().generate_dummy_inputs_for_validation(reference_model_inputs)
-
-    def _create_dummy_input_generator_classes(self, **kwargs) -> List["DummyInputGenerator"]:
-        dummy_inputs_generators = []
-        dummy_inputs_generators.append(self.DUMMY_INPUT_GENERATOR_CLASSES[0](self.task, self._normalized_config))
-
-        if self._preprocessors is None or len(self._preprocessors) != 2:
-            raise ValueError(
-                f"Preprocessors for pix2struct need to be available for the ONNX export to infer input static shapes. Got: {self._preprocessors}"
-            )
-
-        encoder_sequence_length = self._preprocessors[1].image_processor.max_patches
-        # A hack for DummyPix2StructInputGenerator to gain access to the preprocessors.
-        # TODO: we should probably pass preprocessors to all dummy input generators.
-        kwargs["preprocessors"] = self._preprocessors
-        for cls_ in self.DUMMY_INPUT_GENERATOR_CLASSES[1:]:
-            dummy_inputs_generators.append(
-                cls_(self.task, self._normalized_config, encoder_sequence_length=encoder_sequence_length, **kwargs)
-            )
-
-        return dummy_inputs_generators
-
-    def overwrite_shape_and_generate_input(
-        self, dummy_input_gen: "DummyInputGenerator", input_name: str, framework: str, input_shapes: Dict
-    ):
-        if self._preprocessors is None or len(self._preprocessors) != 2:
-            raise ValueError(
-                f"Preprocessors for pix2struct need to be available for the ONNX export to infer input static shapes. Got: {self._preprocessors}"
-            )
-
-        # models from TextSeq2SeqOnnxConfig use decoder_input_ids as input name
-        # while models from TextDecoderOnnxConfig use input_ids, hence the check for both
-        if (
-            self.use_past is True
-            and self.use_cache_branch is not False
-            and input_name in ["decoder_input_ids", "input_ids"]
-        ):
-            sequence_length = dummy_input_gen.sequence_length
-            if "sequence_length" in input_shapes and input_shapes["sequence_length"] != 1:
-                logger.info(
-                    f"Asked a sequence length of {input_shapes['sequence_length']}, but a sequence length of 1 "
-                    f"will be used with use_past == True for `{input_name}`."
-                )
-            dummy_input_gen.sequence_length = 1
-            dummy_input = dummy_input_gen.generate(input_name, framework=framework)
-            dummy_input_gen.sequence_length = sequence_length
-        elif input_name in ["encoder_outputs", "attention_mask"]:
-            # pix2struct takes inputs whose so-called sequence length is **static** to max_patches, so we do NOT use
-            # the passed sequence_length that behaves as a dynamic shape.
-            original_seq_length = dummy_input_gen.sequence_length
-            dummy_input_gen.sequence_length = self._preprocessors[1].image_processor.max_patches
-            dummy_input = dummy_input_gen.generate(input_name, framework=framework)
-            dummy_input_gen.sequence_length = original_seq_length
-        else:
-            dummy_input = dummy_input_gen.generate(input_name, framework=framework)
-
-        return dummy_input+        return super().generate_dummy_inputs_for_validation(reference_model_inputs)