# coding=utf-8
# Copyright 2022 The HuggingFace Team. All rights reserved.
#
# Licensed under the Apache License, Version 2.0 (the "License");
# you may not use this file except in compliance with the License.
# You may obtain a copy of the License at
#
#     http://www.apache.org/licenses/LICENSE-2.0
#
# Unless required by applicable law or agreed to in writing, software
# distributed under the License is distributed on an "AS IS" BASIS,
# WITHOUT WARRANTIES OR CONDITIONS OF ANY KIND, either express or implied.
# See the License for the specific language governing permissions and
# limitations under the License.
"""Model specific ONNX configurations."""
import random
from typing import TYPE_CHECKING, Any, Dict, List, Optional, Tuple, Union

from packaging import version
from transformers.utils import is_tf_available

from ...utils import (
    DEFAULT_DUMMY_SHAPES,
    BloomDummyPastKeyValuesGenerator,
    DummyAudioInputGenerator,
    DummyDecoderTextInputGenerator,
    DummyPastKeyValuesGenerator,
    DummyPix2StructInputGenerator,
    DummyPointsGenerator,
    DummySeq2SeqDecoderTextInputGenerator,
    DummySeq2SeqPastKeyValuesGenerator,
    DummyTextInputGenerator,
    DummyTimestepInputGenerator,
    DummyVisionEmbeddingsGenerator,
    DummyVisionInputGenerator,
    GPTBigCodeDummyPastKeyValuesGenerator,
<<<<<<< HEAD
    MultiQueryPastKeyValuesGenerator,
=======
    MistralDummyPastKeyValuesGenerator,
>>>>>>> e7bd60dd
    NormalizedConfig,
    NormalizedEncoderDecoderConfig,
    NormalizedSeq2SeqConfig,
    NormalizedTextAndVisionConfig,
    NormalizedTextConfig,
    NormalizedVisionConfig,
    logging,
)
from ...utils.normalized_config import NormalizedConfigManager
from .base import ConfigBehavior, OnnxConfig, OnnxConfigWithPast, OnnxSeq2SeqConfigWithPast
from .config import (
    AudioOnnxConfig,
    AudioToTextOnnxConfig,
    EncoderDecoderBaseOnnxConfig,
    TextAndVisionOnnxConfig,
    TextDecoderOnnxConfig,
    TextDecoderWithPositionIdsOnnxConfig,
    TextEncoderOnnxConfig,
    TextSeq2SeqOnnxConfig,
    VisionOnnxConfig,
)
<<<<<<< HEAD
from .model_patcher import FalconModelPatcher, SAMModelPatcher, WavLMModelPatcher
=======
from .model_patcher import (
    BartModelPatcher,
    BloomModelPatcher,
    LlamaModelPatcher,
    MistralModelPatcher,
    OPTModelPatcher,
    SAMModelPatcher,
    WavLMModelPatcher,
)
>>>>>>> e7bd60dd


if TYPE_CHECKING:
    from transformers import PretrainedConfig
    from transformers.modeling_utils import PreTrainedModel

    from ...utils import DummyInputGenerator
    from .model_patcher import ModelPatcher

    if is_tf_available():
        from transformers.modeling_tf_utils import TFPreTrainedModel

logger = logging.get_logger(__name__)


class BertOnnxConfig(TextEncoderOnnxConfig):
    NORMALIZED_CONFIG_CLASS = NormalizedTextConfig
    ATOL_FOR_VALIDATION = 1e-4

    @property
    def inputs(self) -> Dict[str, Dict[int, str]]:
        if self.task == "multiple-choice":
            dynamic_axis = {0: "batch_size", 1: "num_choices", 2: "sequence_length"}
        else:
            dynamic_axis = {0: "batch_size", 1: "sequence_length"}
        return {
            "input_ids": dynamic_axis,
            "attention_mask": dynamic_axis,
            "token_type_ids": dynamic_axis,
        }


class AlbertOnnxConfig(BertOnnxConfig):
    pass


class ConvBertOnnxConfig(BertOnnxConfig):
    pass


class ElectraOnnxConfig(BertOnnxConfig):
    pass


class RoFormerOnnxConfig(BertOnnxConfig):
    pass


class SqueezeBertOnnxConfig(BertOnnxConfig):
    pass


class MobileBertOnnxConfig(BertOnnxConfig):
    pass


class NystromformerOnnxConfig(BertOnnxConfig):
    pass


class XLMOnnxConfig(BertOnnxConfig):
    pass


class SplinterOnnxConfig(BertOnnxConfig):
    pass


class DistilBertOnnxConfig(BertOnnxConfig):
    @property
    def inputs(self) -> Dict[str, Dict[int, str]]:
        if self.task == "multiple-choice":
            dynamic_axis = {0: "batch_size", 1: "num_choices", 2: "sequence_length"}
        else:
            dynamic_axis = {0: "batch_size", 1: "sequence_length"}
        return {"input_ids": dynamic_axis, "attention_mask": dynamic_axis}


class MPNetOnnxConfig(DistilBertOnnxConfig):
    DEFAULT_ONNX_OPSET = 12


class RobertaOnnxConfig(DistilBertOnnxConfig):
    pass


class CamembertOnnxConfig(DistilBertOnnxConfig):
    pass


class FlaubertOnnxConfig(BertOnnxConfig):
    pass


class IBertOnnxConfig(DistilBertOnnxConfig):
    pass


class XLMRobertaOnnxConfig(DistilBertOnnxConfig):
    pass


class DebertaOnnxConfig(BertOnnxConfig):
    DEFAULT_ONNX_OPSET = 12

    @property
    def inputs(self) -> Dict[str, Dict[int, str]]:
        common_inputs = super().inputs
        if self._config.type_vocab_size == 0:
            common_inputs.pop("token_type_ids")
        return common_inputs


class DebertaV2OnnxConfig(DebertaOnnxConfig):
    pass


class GPT2OnnxConfig(TextDecoderWithPositionIdsOnnxConfig):
    DEFAULT_ONNX_OPSET = 13
    NORMALIZED_CONFIG_CLASS = NormalizedTextConfig.with_args(num_layers="n_layer", num_attention_heads="n_head")

    @property
    def values_override(self) -> Optional[Dict[str, Any]]:
        pad_value_override = {}
        if not getattr(self._config, "pad_token_id", None):
            pad_value_override = {"pad_token_id": 0}
        super_values_override = super().values_override
        if super_values_override:
            return {**super_values_override, **pad_value_override}
        return pad_value_override


class GPTJOnnxConfig(GPT2OnnxConfig):
    pass


class CodeGenOnnxConfig(GPT2OnnxConfig):
    pass


class ImageGPTOnnxConfig(GPT2OnnxConfig):
    pass


class GPTNeoOnnxConfig(TextDecoderWithPositionIdsOnnxConfig):
    DEFAULT_ONNX_OPSET = 13
    NORMALIZED_CONFIG_CLASS = NormalizedTextConfig.with_args(num_attention_heads="num_heads")


class GPTNeoXOnnxConfig(TextDecoderWithPositionIdsOnnxConfig):
    DEFAULT_ONNX_OPSET = 13
    NORMALIZED_CONFIG_CLASS = NormalizedTextConfig


class OPTOnnxConfig(TextDecoderOnnxConfig):
    # OPT does not require position_ids input.
    DEFAULT_ONNX_OPSET = 13
    NORMALIZED_CONFIG_CLASS = NormalizedTextConfig

    def patch_model_for_export(
        self, model: Union["PreTrainedModel", "TFPreTrainedModel"], model_kwargs: Optional[Dict[str, Any]] = None
    ) -> "ModelPatcher":
        return OPTModelPatcher(self, model, model_kwargs=model_kwargs)


class LlamaOnnxConfig(TextDecoderWithPositionIdsOnnxConfig):
    DUMMY_INPUT_GENERATOR_CLASSES = (DummyTextInputGenerator, MistralDummyPastKeyValuesGenerator)
    DUMMY_PKV_GENERATOR_CLASS = MistralDummyPastKeyValuesGenerator
    DEFAULT_ONNX_OPSET = 13
    NORMALIZED_CONFIG_CLASS = NormalizedTextConfig

    def patch_model_for_export(
        self, model: Union["PreTrainedModel", "TFPreTrainedModel"], model_kwargs: Optional[Dict[str, Any]] = None
    ) -> "ModelPatcher":
        return LlamaModelPatcher(self, model, model_kwargs=model_kwargs)


class MistralOnnxConfig(TextDecoderWithPositionIdsOnnxConfig):
    # The ONNX export of this architecture needs the Trilu operator support, available since opset 14
    DEFAULT_ONNX_OPSET = 14
    DUMMY_INPUT_GENERATOR_CLASSES = (
        MistralDummyPastKeyValuesGenerator,
    ) + TextDecoderOnnxConfig.DUMMY_INPUT_GENERATOR_CLASSES
    DUMMY_PKV_GENERATOR_CLASS = MistralDummyPastKeyValuesGenerator
    NORMALIZED_CONFIG_CLASS = NormalizedTextConfig.with_args(num_key_value_heads="num_key_value_heads", allow_new=True)

    def patch_model_for_export(
        self, model: Union["PreTrainedModel", "TFPreTrainedModel"], model_kwargs: Optional[Dict[str, Any]] = None
    ) -> "ModelPatcher":
        return MistralModelPatcher(self, model, model_kwargs=model_kwargs)


class MPTOnnxConfig(TextDecoderOnnxConfig):
    # MPT does not require position_ids input.
    DEFAULT_ONNX_OPSET = 13
    NORMALIZED_CONFIG_CLASS = NormalizedTextConfig.with_args(
        num_attention_heads="n_heads", hidden_size="d_model", num_layers="n_layers"
    )

    def patch_model_for_export(
        self, model: Union["PreTrainedModel", "TFPreTrainedModel"], model_kwargs: Optional[Dict[str, Any]] = None
    ) -> "ModelPatcher":
        return BloomModelPatcher(self, model, model_kwargs=model_kwargs)


class BloomOnnxConfig(TextDecoderOnnxConfig):
    # Bloom does not require position_ids input.
    DUMMY_INPUT_GENERATOR_CLASSES = (
        BloomDummyPastKeyValuesGenerator,
    ) + TextDecoderOnnxConfig.DUMMY_INPUT_GENERATOR_CLASSES
    DUMMY_PKV_GENERATOR_CLASS = BloomDummyPastKeyValuesGenerator
    NORMALIZED_CONFIG_CLASS = NormalizedTextConfig.with_args(num_layers="n_layer", num_attention_heads="n_head")

    def add_past_key_values(self, inputs_or_outputs: Dict[str, Dict[int, str]], direction: str):
        if direction not in ["inputs", "outputs"]:
            raise ValueError(f'direction must either be "inputs" or "outputs", but {direction} was given')

        if direction == "inputs":
            decoder_sequence_name = "past_sequence_length"
            name = "past_key_values"
        else:
            decoder_sequence_name = "past_sequence_length + 1"
            name = "present"

        for i in range(self._normalized_config.num_layers):
            inputs_or_outputs[f"{name}.{i}.key"] = {
                0: "batch_size x num_heads",
                2: decoder_sequence_name,
            }
            inputs_or_outputs[f"{name}.{i}.value"] = {
                0: "batch_size x num_heads",
                1: decoder_sequence_name,
            }

    def patch_model_for_export(
        self, model: Union["PreTrainedModel", "TFPreTrainedModel"], model_kwargs: Optional[Dict[str, Any]] = None
    ) -> "ModelPatcher":
        return BloomModelPatcher(self, model, model_kwargs=model_kwargs)


class GPTBigCodeOnnxConfig(TextDecoderWithPositionIdsOnnxConfig):
    DUMMY_INPUT_GENERATOR_CLASSES = (
        GPTBigCodeDummyPastKeyValuesGenerator,
    ) + TextDecoderOnnxConfig.DUMMY_INPUT_GENERATOR_CLASSES
    DUMMY_PKV_GENERATOR_CLASS = GPTBigCodeDummyPastKeyValuesGenerator
    NORMALIZED_CONFIG_CLASS = NormalizedConfigManager.get_normalized_config_class("gpt_bigcode")

    def add_past_key_values(self, inputs_or_outputs: Dict[str, Dict[int, str]], direction: str):
        if direction not in ["inputs", "outputs"]:
            raise ValueError(f'direction must either be "inputs" or "outputs", but {direction} was given')

        if direction == "inputs":
            decoder_sequence_name = "past_sequence_length"
            name = "past_key_values"
        else:
            decoder_sequence_name = "past_sequence_length + 1"
            name = "present"

        for i in range(self._normalized_config.num_layers):
            # No dim for `n_head` when using multi-query attention
            inputs_or_outputs[f"{name}.{i}.key_value"] = {
                0: "batch_size",
                1: decoder_sequence_name,
            }

    def flatten_past_key_values(self, flattened_output, name, idx, t):
        flattened_output[f"{name}.{idx}.key_value"] = t


class FalconOnnxConfig(TextDecoderOnnxConfig):
    DUMMY_INPUT_GENERATOR_CLASSES = (
        MultiQueryPastKeyValuesGenerator,
    ) + TextDecoderOnnxConfig.DUMMY_INPUT_GENERATOR_CLASSES
    DEFAULT_ONNX_OPSET = 14  # Falcon uses aten::triu that requires opset>=14
    NORMALIZED_CONFIG_CLASS = NormalizedTextConfig
    DUMMY_PKV_GENERATOR_CLASS = MultiQueryPastKeyValuesGenerator

    def __init__(
        self,
        config: "PretrainedConfig",
        task: str = "feature-extraction",
        int_dtype: str = "int64",
        float_dtype: str = "fp32",
        use_past: bool = False,
        use_past_in_inputs: bool = False,
        preprocessors: Optional[List[Any]] = None,
    ):
        super().__init__(
            config=config,
            task=task,
            int_dtype=int_dtype,
            float_dtype=float_dtype,
            use_past=use_past,
            use_past_in_inputs=use_past_in_inputs,
            preprocessors=preprocessors,
        )
        # For some reason Falcon config.num_kv_heads can not be trusted, see modeling_falcon.py in transformers
        self._normalized_config.num_kv_heads = (
            self._normalized_config.num_kv_heads
            if (self._normalized_config.new_decoder_architecture or not self._normalized_config.multi_query)
            else 1
        )

    # we need to set output_attentions=True in the model input to avoid calling
    # torch.nn.functional.scaled_dot_product_attention that is not supported by the ONNX export
    def patch_model_for_export(
        self, model: Union["PreTrainedModel", "TFPreTrainedModel"], model_kwargs: Optional[Dict[str, Any]] = None
    ) -> "ModelPatcher":
        return FalconModelPatcher(self, model, model_kwargs=model_kwargs)

    def add_past_key_values(self, inputs_or_outputs: Dict[str, Dict[int, str]], direction: str):
        if direction not in ["inputs", "outputs"]:
            raise ValueError(f'direction must either be "inputs" or "outputs", but {direction} was given')

        if direction == "inputs":
            decoder_sequence_name = "past_sequence_length"
            name = "past_key_values"
        else:
            decoder_sequence_name = "past_sequence_length + 1"
            name = "present"

        for i in range(self._normalized_config.num_layers):
            inputs_or_outputs[f"{name}.{i}.key"] = {
                0: "batch_size x num_heads",
                1: decoder_sequence_name,
            }
            inputs_or_outputs[f"{name}.{i}.value"] = {
                0: "batch_size x num_heads",
                1: decoder_sequence_name,
            }


class T5DummySeq2SeqPastKeyValuesGenerator(DummySeq2SeqPastKeyValuesGenerator):
    def generate(self, input_name: str, framework: str = "pt", int_dtype: str = "int64", float_dtype: str = "fp32"):
        encoder_shape = (
            self.batch_size,
            self.normalized_config.encoder_num_attention_heads,
            self.encoder_sequence_length,
            self.normalized_config.key_value_dim,
        )
        decoder_shape = (
            self.batch_size,
            self.normalized_config.decoder_num_attention_heads,
            self.sequence_length,
            self.normalized_config.key_value_dim,
        )
        return [
            (
                self.random_float_tensor(decoder_shape, framework=framework, dtype=float_dtype),
                self.random_float_tensor(decoder_shape, framework=framework, dtype=float_dtype),
                self.random_float_tensor(encoder_shape, framework=framework, dtype=float_dtype),
                self.random_float_tensor(encoder_shape, framework=framework, dtype=float_dtype),
            )
            for _ in range(self.normalized_config.decoder_num_layers)
        ]


class T5OnnxConfig(TextSeq2SeqOnnxConfig):
    DEFAULT_ONNX_OPSET = 13
    DUMMY_INPUT_GENERATOR_CLASSES = TextSeq2SeqOnnxConfig.DUMMY_INPUT_GENERATOR_CLASSES[:-1] + (
        T5DummySeq2SeqPastKeyValuesGenerator,
    )
    DUMMY_PKV_GENERATOR_CLASS = T5DummySeq2SeqPastKeyValuesGenerator
    NORMALIZED_CONFIG_CLASS = NormalizedSeq2SeqConfig.with_args(
        hidden_size="d_model",
        num_attention_heads="num_heads",
        encoder_num_layers="num_layers",
        decoder_num_layers="num_decoder_layers",
        key_value_dim="d_kv",
        allow_new=True,
    )

    def generate_dummy_inputs_for_validation(
        self, reference_model_inputs: Dict[str, Any], onnx_input_names: Optional[List[str]] = None
    ) -> Dict[str, Any]:
        if self._behavior is ConfigBehavior.DECODER:
            reference_model_inputs["input_ids"] = reference_model_inputs.pop("decoder_input_ids")

        if onnx_input_names is not None:
            if "encoder_outputs" in reference_model_inputs:
                if "encoder_hidden_states" in onnx_input_names:
                    reference_model_inputs["encoder_hidden_states"] = reference_model_inputs.pop("encoder_outputs")[0]
                else:
                    reference_model_inputs.pop("encoder_outputs")
        else:
            # TODO: remove this else in optimum 2.0 and make onnx_input_names a required argument
            # T5 requires encoder_hidden_states as an input for both the without/with past models,
            # which is different than other architectures that require it only for the without past case
            reference_model_inputs["encoder_hidden_states"] = reference_model_inputs.pop("encoder_outputs")[0]

        return super().generate_dummy_inputs_for_validation(reference_model_inputs)


class MT5OnnxConfig(T5OnnxConfig):
    ATOL_FOR_VALIDATION = 1e-4


class LongT5OnnxConfig(T5OnnxConfig):
    DEFAULT_ONNX_OPSET = 14


class BartDummyTextInputGenerator(DummyTextInputGenerator):
    def __init__(
        self,
        task: str,
        normalized_config: NormalizedSeq2SeqConfig,
        batch_size: int = DEFAULT_DUMMY_SHAPES["batch_size"],
        sequence_length: int = DEFAULT_DUMMY_SHAPES["sequence_length"],
        num_choices: int = DEFAULT_DUMMY_SHAPES["num_choices"],
        random_batch_size_range: Optional[Tuple[int, int]] = None,
        random_sequence_length_range: Optional[Tuple[int, int]] = None,
        random_num_choices_range: Optional[Tuple[int, int]] = None,
        force_eos_token_id_presence: bool = True,
        **kwargs,
    ):
        super().__init__(
            task=task,
            normalized_config=normalized_config,
            batch_size=batch_size,
            sequence_length=sequence_length,
            num_choices=num_choices,
            random_batch_size_range=random_batch_size_range,
            random_sequence_length_range=random_sequence_length_range,
            random_num_choices_range=random_num_choices_range,
        )
        self.force_eos_token_id_presence = force_eos_token_id_presence
        self.eos_token_id = normalized_config.eos_token_id

    def generate(self, input_name: str, framework: str = "pt", int_dtype: str = "int64", float_dtype: str = "fp32"):
        int_tensor = super().generate(input_name, framework=framework, int_dtype=int_dtype, float_dtype=float_dtype)
        # This inserts EOS_TOKEN_ID at random locations along the sequence length dimension.
        if self.force_eos_token_id_presence and "input_ids" in input_name and self.task == "text-classification":
            for idx in range(self.batch_size):
                if self.eos_token_id in int_tensor[idx]:
                    continue
                random_idx = random.randint(1, self.sequence_length - 1)
                int_tensor[idx][random_idx] = self.eos_token_id

        return int_tensor


class M2M100OnnxConfig(TextSeq2SeqOnnxConfig):
    NORMALIZED_CONFIG_CLASS = NormalizedSeq2SeqConfig.with_args(
        encoder_num_layers="encoder_layers",
        decoder_num_layers="decoder_layers",
        num_layers="decoder_layers",  # Used for the text-generation task past key values input generation.
        encoder_num_attention_heads="encoder_attention_heads",
        decoder_num_attention_heads="decoder_attention_heads",
        eos_token_id="eos_token_id",
    )
    DUMMY_INPUT_GENERATOR_CLASSES = (
        BartDummyTextInputGenerator,
        {
            "feature-extraction": DummySeq2SeqDecoderTextInputGenerator,
            "text-generation": DummyDecoderTextInputGenerator,
        },
        {
            "feature-extraction": DummySeq2SeqPastKeyValuesGenerator,
            "text-generation": DummyPastKeyValuesGenerator,
        },
    )

    def _create_dummy_input_generator_classes(self, **kwargs) -> List["DummyInputGenerator"]:
        dummy_text_input_generator = self.DUMMY_INPUT_GENERATOR_CLASSES[0](
            self.task, self._normalized_config, **kwargs
        )
        task = "feature-extraction" if self.task != "text-generation" else "text-generation"
        dummy_decoder_text_input_generator = self.DUMMY_INPUT_GENERATOR_CLASSES[1][task](
            self.task, self._normalized_config, **kwargs
        )
        if self.task != "text-generation":
            kwargs["encoder_sequence_length"] = dummy_text_input_generator.sequence_length

        dummy_seq2seq_past_key_values_generator = self.DUMMY_INPUT_GENERATOR_CLASSES[2][task](
            self.task, self._normalized_config, **kwargs
        )
        dummy_inputs_generators = [
            dummy_text_input_generator,
            dummy_decoder_text_input_generator,
            dummy_seq2seq_past_key_values_generator,
        ]

        return dummy_inputs_generators

    @property
    def inputs_for_default_and_seq2seq_lm(self):
        return super().inputs

    @property
    def inputs_for_causal_lm(self):
        if self.use_past_in_inputs:
            common_inputs = {
                "input_ids": {0: "batch_size"},
                "attention_mask": {0: "batch_size", 1: "past_sequence_length + 1"},
            }
            for i in range(self._normalized_config.decoder_num_layers):
                common_inputs[f"past_key_values.{i}.key"] = {
                    0: "batch_size",
                    2: "past_sequence_length",
                }
                common_inputs[f"past_key_values.{i}.value"] = {
                    0: "batch_size",
                    2: "past_sequence_length",
                }
        else:
            common_inputs = {
                "input_ids": {0: "batch_size", 1: "sequence_length"},
                "attention_mask": {0: "batch_size", 1: "sequence_length"},
            }

        return common_inputs

    @property
    def inputs_for_other_tasks(self):
        return {
            "input_ids": {0: "batch_size", 1: "sequence_length"},
            "attention_mask": {0: "batch_size", 1: "sequence_length"},
        }

    @property
    def inputs(self) -> Dict[str, Dict[int, str]]:
        inputs_properties = {
            "feature-extraction": self.inputs_for_default_and_seq2seq_lm,
            "text2text-generation": self.inputs_for_default_and_seq2seq_lm,
            "text-generation": self.inputs_for_causal_lm,
            "other": self.inputs_for_other_tasks,
        }
        return inputs_properties.get(self.task, inputs_properties["other"])

    @property
    def outputs(self) -> Dict[str, Dict[int, str]]:
        if self.task in ["feature-extraction", "text2text-generation"]:
            common_outputs = super().outputs
        else:
            common_outputs = super(OnnxConfigWithPast, self).outputs
            if self.use_past:
                # When exporting decoder models with use_cache=True, both the decoder without past and with past have the KV cache as an output.
                for i in range(self._normalized_config.encoder_num_layers):
                    common_outputs[f"present.{i}.key"] = {0: "batch_size", 2: "past_sequence_length + sequence_length"}
                    common_outputs[f"present.{i}.value"] = {
                        0: "batch_size",
                        2: "past_sequence_length + sequence_length",
                    }
        return common_outputs

    def generate_dummy_inputs(self, framework: str = "pt", **kwargs):
        # This will handle the attention mask padding when Bart is used for text-generation.
        if self.task == "text-generation":
            self.PAD_ATTENTION_MASK_TO_PAST = True

        dummy_inputs = super().generate_dummy_inputs(framework=framework, **kwargs)

        # Setting it back to the default version.
        self.PAD_ATTENTION_MASK_TO_PAST = False
        return dummy_inputs

    def flatten_past_key_values(self, flattened_output, name, idx, t):
        if self.task in ["feature-extraction", "text2text-generation"]:
            flattened_output = super().flatten_past_key_values(flattened_output, name, idx, t)
        else:
            flattened_output = super(OnnxSeq2SeqConfigWithPast, self).flatten_past_key_values(
                flattened_output, name, idx, t
            )


class BartOnnxConfig(M2M100OnnxConfig):
    def patch_model_for_export(
        self, model: Union["PreTrainedModel", "TFPreTrainedModel"], model_kwargs: Optional[Dict[str, Any]] = None
    ) -> "ModelPatcher":
        return BartModelPatcher(self, model, model_kwargs=model_kwargs)


class MBartOnnxConfig(BartOnnxConfig):
    pass


class BlenderbotOnnxConfig(BartOnnxConfig):
    pass


class BlenderbotSmallOnnxConfig(BartOnnxConfig):
    pass


# big_bird and bigbird_pegasus are unsupported for now as block sparse attention is written in pure python and numpy in transformers.
# Thus, the case attention_type == "block_sparse" is unusable.
# Even with rewritting this part in pure PyTorch, torch.onnx.export is then prohibitively slow.
# References: https://github.com/pytorch/pytorch/issues/63734 & https://github.com/pytorch/pytorch/issues/94821
"""
class BigBirdOnnxConfig(DistilBertOnnxConfig):
    pass

class BigBirdPegasusOnnxConfig(BartOnnxConfig):
    def generate_dummy_inputs_for_validation(self, reference_model_inputs: Dict[str, Any]) -> Dict[str, Any]:
        if self._behavior is ConfigBehavior.ENCODER:
            # TODO: check why the attention mask is not present in the exported model
            reference_model_inputs.pop("attention_mask")
        return super().generate_dummy_inputs_for_validation(reference_model_inputs)
"""


class PegasusOnnxConfig(BartOnnxConfig):
    pass


class MarianOnnxConfig(BartOnnxConfig):
    pass


class ViTOnnxConfig(VisionOnnxConfig):
    NORMALIZED_CONFIG_CLASS = NormalizedVisionConfig
    MIN_TORCH_VERSION = version.parse("1.11")

    @property
    def inputs(self) -> Dict[str, Dict[int, str]]:
        return {"pixel_values": {0: "batch_size", 1: "num_channels", 2: "height", 3: "width"}}


class CvTOnnxConfig(ViTOnnxConfig):
    DEFAULT_ONNX_OPSET = 13
    ATOL_FOR_VALIDATION = 1e-2


class LevitOnnxConfig(ViTOnnxConfig):
    pass


class DeiTOnnxConfig(ViTOnnxConfig):
    pass


class BeitOnnxConfig(ViTOnnxConfig):
    pass


class ConvNextOnnxConfig(ViTOnnxConfig):
    pass


class MobileViTOnnxConfig(ViTOnnxConfig):
    ATOL_FOR_VALIDATION = 1e-4


class RegNetOnnxConfig(ViTOnnxConfig):
    # This config has the same inputs as ViTOnnxConfig
    pass


class ResNetOnnxConfig(ViTOnnxConfig):
    ATOL_FOR_VALIDATION = 1e-3


class DetrOnnxConfig(ViTOnnxConfig):
    DEFAULT_ONNX_OPSET = 12

    @property
    def outputs(self) -> Dict[str, Dict[int, str]]:
        if self.task == "image-segmentation":
            return {
                "logits": {0: "batch_size", 1: "num_queries"},
                "pred_masks": {0: "batch_size", 1: "num_queries"},
            }
        else:
            return super().outputs


class YolosOnnxConfig(ViTOnnxConfig):
    DEFAULT_ONNX_OPSET = 12


class SwinOnnxConfig(ViTOnnxConfig):
    pass


class PoolFormerOnnxConfig(ViTOnnxConfig):
    NORMALIZED_CONFIG_CLASS = NormalizedVisionConfig
    ATOL_FOR_VALIDATION = 2e-3


class SegformerOnnxConfig(YolosOnnxConfig):
    pass


class MobileNetV1OnnxConfig(ViTOnnxConfig):
    ATOL_FOR_VALIDATION = 1e-4

    @property
    def inputs(self) -> Dict[str, Dict[int, str]]:
        return {"pixel_values": {0: "batch_size"}}


class MobileNetV2OnnxConfig(MobileNetV1OnnxConfig):
    pass


class DonutSwinOnnxConfig(ViTOnnxConfig):
    pass


class TimmResNextOnnxConfig(ViTOnnxConfig):
    ATOL_FOR_VALIDATION = 1e-3

    def rename_ambiguous_inputs(self, inputs):
        #  The input name in the model signature is `x, hence the export input name is updated.
        model_inputs = {}
        model_inputs["x"] = inputs["pixel_values"]

        return model_inputs


class TimmResNext50d_32x4dOnnxConfig(TimmResNextOnnxConfig):
    ATOL_FOR_VALIDATION = 1e-3

    @property
    def inputs(self) -> Dict[str, Dict[int, str]]:
        return {"pixel_values": {0: "batch_size"}}


class CLIPNormalizedConfig(NormalizedTextAndVisionConfig):
    TEXT_CONFIG = "text_config"
    VISION_CONFIG = "vision_config"


class CLIPOnnxConfig(TextAndVisionOnnxConfig):
    NORMALIZED_CONFIG_CLASS = CLIPNormalizedConfig
    DEFAULT_ONNX_OPSET = 14

    @property
    def inputs(self) -> Dict[str, Dict[int, str]]:
        return {
            "input_ids": {0: "text_batch_size", 1: "sequence_length"},
            "pixel_values": {0: "image_batch_size", 1: "num_channels", 2: "height", 3: "width"},
            "attention_mask": {0: "text_batch_size", 1: "sequence_length"},
        }

    @property
    def outputs(self) -> Dict[str, Dict[int, str]]:
        return {
            "logits_per_image": {0: "image_batch_size", 1: "text_batch_size"},
            "logits_per_text": {0: "text_batch_size", 1: "image_batch_size"},
            "text_embeds": {0: "text_batch_size"},
            "image_embeds": {0: "image_batch_size"},
        }


class CLIPTextWithProjectionOnnxConfig(TextEncoderOnnxConfig):
    ATOL_FOR_VALIDATION = 1e-3
    # The ONNX export of this architecture needs the Trilu operator support, available since opset 14
    DEFAULT_ONNX_OPSET = 14

    NORMALIZED_CONFIG_CLASS = NormalizedConfig.with_args(
        vocab_size="vocab_size",
        sequence_length="max_position_embeddings",
        num_layers="num_hidden_layers",
        allow_new=True,
    )

    @property
    def inputs(self) -> Dict[str, Dict[int, str]]:
        return {
            "input_ids": {0: "batch_size", 1: "sequence_length"},
        }

    @property
    def outputs(self) -> Dict[str, Dict[int, str]]:
        common_outputs = {
            "text_embeds": {0: "batch_size", 1: "sequence_length"},
            "last_hidden_state": {0: "batch_size", 1: "sequence_length"},
        }
        if self._normalized_config.output_hidden_states:
            for i in range(self._normalized_config.num_layers + 1):
                common_outputs[f"hidden_states.{i}"] = {0: "batch_size", 1: "sequence_length"}

        return common_outputs


class CLIPTextOnnxConfig(CLIPTextWithProjectionOnnxConfig):
    @property
    def outputs(self) -> Dict[str, Dict[int, str]]:
        common_outputs = {
            "last_hidden_state": {0: "batch_size", 1: "sequence_length"},
            "pooler_output": {0: "batch_size"},
        }
        if self._normalized_config.output_hidden_states:
            for i in range(self._normalized_config.num_layers + 1):
                common_outputs[f"hidden_states.{i}"] = {0: "batch_size", 1: "sequence_length"}

        return common_outputs

    def generate_dummy_inputs(self, framework: str = "pt", **kwargs):
        dummy_inputs = super().generate_dummy_inputs(framework=framework, **kwargs)

        if framework == "pt":
            import torch

            dummy_inputs["input_ids"] = dummy_inputs["input_ids"].to(dtype=torch.int32)
        return dummy_inputs


class UNetOnnxConfig(VisionOnnxConfig):
    ATOL_FOR_VALIDATION = 1e-3
    # The ONNX export of a CLIPText architecture, an other Stable Diffusion component, needs the Trilu
    # operator support, available since opset 14
    DEFAULT_ONNX_OPSET = 14

    NORMALIZED_CONFIG_CLASS = NormalizedConfig.with_args(
        image_size="sample_size",
        num_channels="in_channels",
        hidden_size="cross_attention_dim",
        vocab_size="norm_num_groups",
        allow_new=True,
    )

    DUMMY_INPUT_GENERATOR_CLASSES = (
        DummyVisionInputGenerator,
        DummyTimestepInputGenerator,
        DummySeq2SeqDecoderTextInputGenerator,
    )

    @property
    def inputs(self) -> Dict[str, Dict[int, str]]:
        common_inputs = {
            "sample": {0: "batch_size", 1: "num_channels", 2: "height", 3: "width"},
            "timestep": {0: "steps"},
            "encoder_hidden_states": {0: "batch_size", 1: "sequence_length"},
        }

        # TODO : add text_image, image and image_embeds
        if getattr(self._normalized_config, "addition_embed_type", None) == "text_time":
            common_inputs["text_embeds"] = {0: "batch_size"}
            common_inputs["time_ids"] = {0: "batch_size"}

        return common_inputs

    @property
    def outputs(self) -> Dict[str, Dict[int, str]]:
        return {
            "out_sample": {0: "batch_size", 1: "num_channels", 2: "height", 3: "width"},
        }

    @property
    def torch_to_onnx_output_map(self) -> Dict[str, str]:
        return {
            "sample": "out_sample",
        }

    def generate_dummy_inputs(self, framework: str = "pt", **kwargs):
        dummy_inputs = super().generate_dummy_inputs(framework=framework, **kwargs)
        dummy_inputs["encoder_hidden_states"] = dummy_inputs["encoder_hidden_states"][0]

        if getattr(self._normalized_config, "addition_embed_type", None) == "text_time":
            dummy_inputs["added_cond_kwargs"] = {
                "text_embeds": dummy_inputs.pop("text_embeds"),
                "time_ids": dummy_inputs.pop("time_ids"),
            }

        return dummy_inputs

    def ordered_inputs(self, model) -> Dict[str, Dict[int, str]]:
        inputs = super().ordered_inputs(model=model)
        # to fix mismatch between model forward signature and expected inputs
        # a dictionnary of additional embeddings `added_cond_kwargs` is expected depending on config.addition_embed_type
        if getattr(self._normalized_config, "addition_embed_type", None) == "text_time":
            inputs["text_embeds"] = self.inputs["text_embeds"]
            inputs["time_ids"] = self.inputs["time_ids"]

        return inputs


class VaeEncoderOnnxConfig(VisionOnnxConfig):
    ATOL_FOR_VALIDATION = 1e-2
    # The ONNX export of a CLIPText architecture, an other Stable Diffusion component, needs the Trilu
    # operator support, available since opset 14
    DEFAULT_ONNX_OPSET = 14

    NORMALIZED_CONFIG_CLASS = NormalizedConfig.with_args(
        num_channels="in_channels",
        image_size="sample_size",
        allow_new=True,
    )

    @property
    def inputs(self) -> Dict[str, Dict[int, str]]:
        return {
            "sample": {0: "batch_size", 1: "num_channels", 2: "height", 3: "width"},
        }

    @property
    def outputs(self) -> Dict[str, Dict[int, str]]:
        return {
            "latent_sample": {0: "batch_size", 1: "num_channels_latent", 2: "height_latent", 3: "width_latent"},
        }


class VaeDecoderOnnxConfig(VisionOnnxConfig):
    ATOL_FOR_VALIDATION = 1e-3
    # The ONNX export of a CLIPText architecture, an other Stable Diffusion component, needs the Trilu
    # operator support, available since opset 14
    DEFAULT_ONNX_OPSET = 14

    NORMALIZED_CONFIG_CLASS = NormalizedConfig.with_args(
        num_channels="latent_channels",
        allow_new=True,
    )

    @property
    def inputs(self) -> Dict[str, Dict[int, str]]:
        return {
            "latent_sample": {0: "batch_size", 1: "num_channels_latent", 2: "height_latent", 3: "width_latent"},
        }

    @property
    def outputs(self) -> Dict[str, Dict[int, str]]:
        return {
            "sample": {0: "batch_size", 1: "num_channels", 2: "height", 3: "width"},
        }


class GroupViTOnnxConfig(CLIPOnnxConfig):
    pass


class OwlViTOnnxConfig(CLIPOnnxConfig):
    # Sets the absolute tolerance to when validating the exported ONNX model against the
    # reference model.
    ATOL_FOR_VALIDATION = 1e-4
    MIN_TORCH_VERSION = version.parse("2.1")

    def __init__(
        self,
        config: "PretrainedConfig",
        task: str = "feature-extraction",
        int_dtype: str = "int64",
        float_dtype: str = "fp32",
        preprocessors: Optional[List[Any]] = None,
    ):
        super().__init__(
            config=config, task=task, int_dtype=int_dtype, float_dtype=float_dtype, preprocessors=preprocessors
        )
        if task == "zero-shot-object-detection":
            logger.warning(
                "The batch size of this model will not be dynamic because non-maximum suppression is performed. "
                "Make sure to export the model with the same batch size as the one you will use at inference "
                "with `--batch_size N`."
            )

    @property
    def outputs(self) -> Dict[str, Dict[int, str]]:
        outputs = {}
        if self.task == "feature-extraction":
            outputs["logits_per_image"] = {0: "image_batch_size", 1: "text_batch_size"}
            outputs["logits_per_text"] = {0: "text_batch_size", 1: "image_batch_size"}
        elif self.task == "zero-shot-object-detection":
            outputs["logits"] = {0: "image_batch_size", 2: "num_queries"}
            outputs["pred_boxes"] = {0: "image_batch_size", 1: "num_boxes"}

        outputs["text_embeds"] = {0: "text_batch_size", 1: "max_text_queries"}
        outputs["image_embeds"] = {0: "image_batch_size"}
        return outputs


class LayoutLMOnnxConfig(TextAndVisionOnnxConfig):
    NORMALIZED_CONFIG_CLASS = NormalizedTextConfig.with_args(
        allow_new=True,
        MAX_2D_POSITION_EMBEDDINGS="max_2d_position_embeddings",
    )

    @property
    def inputs(self) -> Dict[str, Dict[int, str]]:
        return {
            "input_ids": {0: "batch_size", 1: "sequence_length"},
            "bbox": {0: "batch_size", 1: "sequence_length"},
            "attention_mask": {0: "batch_size", 1: "sequence_length"},
            "token_type_ids": {0: "batch_size", 1: "sequence_length"},
        }


class LayoutLMv3OnnxConfig(TextAndVisionOnnxConfig):
    MIN_TORCH_VERSION = version.parse("1.12")
    NORMALIZED_CONFIG_CLASS = NormalizedTextConfig.with_args(
        allow_new=True,
        MAX_2D_POSITION_EMBEDDINGS="max_2d_position_embeddings",
        image_size="input_size",
    )
    DEFAULT_ONNX_OPSET = 12

    @property
    def inputs(self) -> Dict[str, Dict[int, str]]:
        if self.task in ["text-classification", "question-answering"]:
            pixel_values_dynamic_axes = {0: "batch_size", 1: "num_channels", 2: "height", 3: "width"}
        else:
            pixel_values_dynamic_axes = {0: "batch_size", 1: "num_channels"}
        return {
            "input_ids": {0: "batch_size", 1: "sequence_length"},
            "attention_mask": {0: "batch_size", 1: "sequence_length"},
            "bbox": {0: "batch_size", 1: "sequence_length"},
            "pixel_values": pixel_values_dynamic_axes,
        }


class LiltOnnxConfig(TextAndVisionOnnxConfig):
    NORMALIZED_CONFIG_CLASS = NormalizedTextConfig.with_args(
        allow_new=True,
        MAX_2D_POSITION_EMBEDDINGS="max_2d_position_embeddings",
    )

    @property
    def inputs(self) -> Dict[str, Dict[int, str]]:
        return {
            "input_ids": {0: "batch_size", 1: "sequence_length"},
            "bbox": {0: "batch_size", 1: "sequence_length"},
            "attention_mask": {0: "batch_size", 1: "sequence_length"},
        }


class Data2VecTextOnnxConfig(DistilBertOnnxConfig):
    pass


class Data2VecVisionOnnxConfig(ViTOnnxConfig):
    pass


class Data2VecAudioOnnxConfig(AudioOnnxConfig):
    NORMALIZED_CONFIG_CLASS = NormalizedConfig
    ATOL_FOR_VALIDATION = 1e-4


class PerceiverDummyInputGenerator(DummyVisionInputGenerator):
    def __init__(
        self,
        task: str,
        normalized_config: NormalizedVisionConfig,
        batch_size: int = DEFAULT_DUMMY_SHAPES["batch_size"],
        num_channels: int = DEFAULT_DUMMY_SHAPES["num_channels"],
        width: int = DEFAULT_DUMMY_SHAPES["width"],
        height: int = DEFAULT_DUMMY_SHAPES["height"],
        **kwargs,
    ):
        super().__init__(
            task=task,
            normalized_config=normalized_config,
            batch_size=batch_size,
            num_channels=num_channels,
            width=width,
            height=height,
            **kwargs,
        )

        from transformers.onnx.utils import get_preprocessor

        preprocessor = get_preprocessor(normalized_config._name_or_path)
        if preprocessor is not None and hasattr(preprocessor, "size"):
            self.height = preprocessor.size.get("height", self.height)
            self.width = preprocessor.size.get("width", self.width)

    def generate(self, input_name: str, framework: str = "pt", int_dtype: str = "int64", float_dtype: str = "fp32"):
        input_ = super().generate(
            input_name=input_name, framework=framework, int_dtype=int_dtype, float_dtype=float_dtype
        )
        return input_


class PerceiverOnnxConfig(TextAndVisionOnnxConfig):
    NORMALIZED_CONFIG_CLASS = NormalizedTextConfig
    DUMMY_INPUT_GENERATOR_CLASSES = (
        PerceiverDummyInputGenerator,
    ) + TextAndVisionOnnxConfig.DUMMY_INPUT_GENERATOR_CLASSES

    def __init__(
        self,
        config: "PretrainedConfig",
        task: str = "feature-extraction",
        int_dtype: str = "int64",
        float_dtype: str = "fp32",
        preprocessors: Optional[List[Any]] = None,
    ):
        super().__init__(
            config=config, task=task, int_dtype=int_dtype, float_dtype=float_dtype, preprocessors=preprocessors
        )
        self.is_generating_dummy_inputs = False

    @property
    def inputs_name(self):
        if self.is_generating_dummy_inputs:
            if self.task in ["fill-mask", "text-classification"]:
                return "input_ids"
            else:
                return "pixel_values"
        else:
            return "inputs"

    @property
    def inputs(self) -> Dict[str, Dict[int, str]]:
        if self.inputs_name in ["input_ids", "inputs"]:
            dynamic_axis = {0: "batch_size", 1: "sequence_length"}
            return {
                "input_ids": dynamic_axis,
                "attention_mask": dynamic_axis,
            }
        else:
            dynamic_axis = {0: "batch_size", 1: "sequence_length", 2: "width", 3: "height"}
            return {
                "pixel_values": dynamic_axis,
            }

    def generate_dummy_inputs(self, framework: str = "pt", **kwargs):
        self.is_generating_dummy_inputs = True
        dummy_inputs = super().generate_dummy_inputs(framework=framework, **kwargs)
        dummy_inputs[self.inputs_name] = dummy_inputs.pop(self.inputs_name)
        return dummy_inputs


class HubertOnnxConfig(AudioOnnxConfig):
    NORMALIZED_CONFIG_CLASS = NormalizedConfig


class Wav2Vec2OnnxConfig(HubertOnnxConfig):
    pass


class Wav2Vec2ConformerOnnxConfig(HubertOnnxConfig):
    pass


class SEWOnnxConfig(HubertOnnxConfig):
    pass


class SEWDOnnxConfig(HubertOnnxConfig):
    DEFAULT_ONNX_OPSET = 12


class UniSpeechOnnxConfig(HubertOnnxConfig):
    pass


class UniSpeechSATOnnxConfig(HubertOnnxConfig):
    pass


class WavLMOnnxConfig(HubertOnnxConfig):
    DEFAULT_ONNX_OPSET = 12

    # we need to set output_attentions=True in the model input to avoid calling
    # torch.nn.functional.scaled_dot_product_attention that is not supported by the ONNX export
    # due to the op torch.nn.functional.multi_head_attention_forward used for WavLM
    def patch_model_for_export(
        self, model: Union["PreTrainedModel", "TFPreTrainedModel"], model_kwargs: Optional[Dict[str, Any]] = None
    ) -> "ModelPatcher":
        return WavLMModelPatcher(self, model, model_kwargs=model_kwargs)


class ASTDummyAudioInputGenerator(DummyAudioInputGenerator):
    def generate(self, input_name: str, framework: str = "pt", int_dtype: str = "int64", float_dtype: str = "fp32"):
        shape = [self.batch_size, self.normalized_config.max_length, self.normalized_config.num_mel_bins]
        if input_name == "input_values":
            return self.random_float_tensor(shape, min_value=-1, max_value=1, framework=framework, dtype=float_dtype)
        return super().generate(input_name, framework=framework, int_dtype=int_dtype, float_dtype=float_dtype)


class ASTOnnxConfig(OnnxConfig):
    NORMALIZED_CONFIG_CLASS = NormalizedConfig.with_args(
        num_mel_bins="num_mel_bins", max_length="max_length", allow_new=True
    )
    DUMMY_INPUT_GENERATOR_CLASSES = (ASTDummyAudioInputGenerator,)
    ATOL_FOR_VALIDATION = 1e-4

    @property
    def inputs(self) -> Dict[str, Dict[int, str]]:
        return {"input_values": {0: "batch_size"}}


# TODO: currently disabled because an operator seems not supported by ONNX.
# class MCTCTDummyAudioInputGenerator(DummyAudioInputGenerator):
#     def generate(self, input_name: str, framework: str = "pt"):
#         shape = [self.batch_size, self.sequence_length, self.normalized_config.input_features_per_channel]
#         if input_name == "input_features":
#             return self.random_float_tensor(shape, min_value=-1, max_value=1, framework=framework)
#         return super().generate(input_name, framework=framework)
#
#
# class MCTCTOnnxConfig(OnnxConfig):
#     NORMALIZED_CONFIG_CLASS = NormalizedConfig.with_args(input_features_per_channel="input_feat_per_channel", allow_new=True)
#     DUMMY_INPUT_GENERATOR_CLASSES = (MCTCTDummyAudioInputGenerator,)
#     DEFAULT_ONNX_OPSET = 13
#
#     @property
#     def inputs(self) -> Dict[str, Dict[int, str]]:
#         return {"input_features": {0: "batch_size", 1: "sequence_classification"}}


class WhisperOnnxConfig(AudioToTextOnnxConfig):
    NORMALIZED_CONFIG_CLASS = NormalizedSeq2SeqConfig
    ATOL_FOR_VALIDATION = 1e-3

    @property
    def inputs(self) -> Dict[str, Dict[int, str]]:
        common_inputs = super().inputs
        if self._behavior is ConfigBehavior.DECODER and self.use_past_in_inputs is False:
            common_inputs["encoder_outputs"][1] = f"{common_inputs['encoder_outputs'][1]} / 2"
        return common_inputs

    @property
    def outputs(self) -> Dict[str, Dict[int, str]]:
        common_outputs = super().outputs
        if self._behavior is ConfigBehavior.ENCODER:
            # For Whisper, we need to name the second axis as encoder_sequence_length / 2 as the axis name is used for
            # dummy input generation
            common_outputs["last_hidden_state"][1] = f"{common_outputs['last_hidden_state'][1]} / 2"
        return common_outputs


class Speech2TextDummyAudioInputGenerator(DummyAudioInputGenerator):
    def generate(self, input_name: str, framework: str = "pt", int_dtype: str = "int64", float_dtype: str = "fp32"):
        shape = [self.batch_size, self.sequence_length, self.normalized_config.input_features_per_channel]
        if input_name == "input_features":
            return self.random_float_tensor(shape, min_value=-1, max_value=1, framework=framework, dtype=float_dtype)
        return super().generate(input_name, framework=framework)


class Speech2TextOnnxConfig(AudioToTextOnnxConfig):
    NORMALIZED_CONFIG_CLASS = NormalizedSeq2SeqConfig.with_args(
        decoder_num_layers="decoder_layers",
        num_layers="decoder_layers",
        input_features_per_channel="input_feat_per_channel",
        allow_new=True,
    )
    DUMMY_INPUT_GENERATOR_CLASSES = (
        (Speech2TextDummyAudioInputGenerator,)
        + AudioToTextOnnxConfig.DUMMY_INPUT_GENERATOR_CLASSES[1:]
        + (DummyTextInputGenerator,)
    )
    ATOL_FOR_VALIDATION = 1e-4

    @property
    def inputs(self) -> Dict[str, Dict[int, str]]:
        common_inputs = {}

        if self._behavior is not ConfigBehavior.DECODER:
            common_inputs["input_features"] = {0: "batch_size", 1: "feature_size", 2: "encoder_sequence_length"}
            common_inputs["attention_mask"] = {0: "batch_size", 1: "encoder_sequence_length"}

        if self._behavior is not ConfigBehavior.ENCODER:
            if self.use_past_in_inputs:
                common_inputs["decoder_input_ids"] = {0: "batch_size"}
            else:
                common_inputs["decoder_input_ids"] = {0: "batch_size", 1: "decoder_sequence_length"}

            if self.use_past_in_inputs:
                self.add_past_key_values(common_inputs, direction="inputs")

        if self._behavior is ConfigBehavior.DECODER:
            common_inputs["encoder_outputs"] = {
                0: "batch_size",
                1: f"encoder_sequence_length / {(2 * self._config.num_conv_layers)}",
            }

        return common_inputs

    @property
    def outputs(self) -> Dict[str, Dict[int, str]]:
        common_outputs = super().outputs
        if self._behavior is ConfigBehavior.ENCODER:
            # for Speech2text, we need to name the second axis as
            # encoder_sequence_length / 2 * self._config.num_conv_layers as the axis name is
            # used for dummy input generation
            common_outputs["last_hidden_state"][
                1
            ] = f"{common_outputs['last_hidden_state'][1]} / {(2 * self._config.num_conv_layers)}"
        return common_outputs


# TODO: Replace the TextSeq2SeqOnnxConfig inheritance with VisionToTextOnnxConfig when added.
# The change below however does not affect the export for the model
class TrOCROnnxConfig(TextSeq2SeqOnnxConfig):
    NORMALIZED_CONFIG_CLASS = NormalizedSeq2SeqConfig.with_args(
        decoder_num_layers="decoder_layers",
        num_layers="decoder_layers",
        decoder_num_attention_heads="decoder_attention_heads",
        hidden_size="cross_attention_hidden_size",
    )


class VisionEncoderDecoderOnnxConfig(EncoderDecoderBaseOnnxConfig):
    NORMALIZED_CONFIG_CLASS = NormalizedEncoderDecoderConfig
    ATOL_FOR_VALIDATION = 1e-3

    DUMMY_INPUT_GENERATOR_CLASSES = (DummyVisionInputGenerator,)

    def __init__(
        self,
        config: "PretrainedConfig",
        task: str = "feature-extraction",
        int_dtype: str = "int64",
        float_dtype: str = "fp32",
        use_past: bool = False,
        use_past_in_inputs: bool = False,
        behavior: ConfigBehavior = ConfigBehavior.MONOLITH,
        preprocessors: Optional[List[Any]] = None,
    ):
        super().__init__(
            config=config,
            task=task,
            int_dtype=int_dtype,
            float_dtype=float_dtype,
            use_past=use_past,
            use_past_in_inputs=use_past_in_inputs,
            behavior=behavior,
            preprocessors=preprocessors,
        )

        if config.decoder.model_type == "trocr" and use_past:
            raise ValueError(
                "Exporting TrOCR to ONNX with past key values is not supported with TrOCR model. Please open an issue in Optimum repository."
            )

    @property
    def inputs(self) -> Dict[str, Dict[int, str]]:
        common_inputs = {}

        if self._behavior is not ConfigBehavior.DECODER:
            common_inputs["pixel_values"] = {0: "batch_size", 1: "num_channels", 2: "height", 3: "width"}

        if self._behavior is not ConfigBehavior.ENCODER:
            if self.use_past_in_inputs:
                common_inputs["decoder_input_ids"] = {0: "batch_size"}
            else:
                common_inputs["decoder_input_ids"] = {0: "batch_size", 1: "decoder_sequence_length"}

            if self.use_past_in_inputs:
                self.add_past_key_values(common_inputs, direction="inputs")
        if self._behavior is ConfigBehavior.DECODER:
            common_inputs["encoder_outputs"] = {0: "batch_size", 1: "encoder_sequence_length"}

        return common_inputs


class SamOnnxConfig(OnnxConfig):
    MIN_TRANSFORMERS_VERSION = version.parse("4.29.0.dev0")
    # Since ransformers 4.32.0, SAM uses repeat_interleave op that is broken in PyTorch 2.0.1: https://github.com/pytorch/pytorch/issues/100429
    MIN_TORCH_VERSION = version.parse("2.0.99")
    NORMALIZED_CONFIG_CLASS = NormalizedEncoderDecoderConfig
    DUMMY_INPUT_GENERATOR_CLASSES = (DummyVisionInputGenerator, DummyPointsGenerator, DummyVisionEmbeddingsGenerator)
    DEFAULT_ONNX_OPSET = 13  # Opset 12 for repeat_interleave falls back on the opset 9 implem, that raises Unsupported: ONNX export of repeat_interleave in opset 9.
    VARIANTS = {
        "monolith": "All the SAM model components are exported as a single model.onnx.",
        "split": "The vision encoder is exported as a separate vision_encoder.onnx, and the prompt encoder and mask decoder are exported as a prompt_encoder_mask_decoder.onnx. This allows to encoder the image only once for multiple point queries.",
    }
    DEFAULT_VARIANT = "split"

    def __init__(
        self,
        config: "PretrainedConfig",
        task: str = "feature-extraction",
        int_dtype: str = "int64",
        float_dtype: str = "fp32",
        variant: str = "split",
        vision_encoder: Optional[bool] = None,
        preprocessors: Optional[List[Any]] = None,
    ):
        super().__init__(
            config=config, task=task, int_dtype=int_dtype, float_dtype=float_dtype, preprocessors=preprocessors
        )
        self.variant = variant
        self.vision_encoder = vision_encoder
        self._normalized_config.ENCODER_NORMALIZED_CONFIG_CLASS = NormalizedVisionConfig(self._config.vision_config)

    @property
    def inputs(self) -> Dict[str, Dict[int, str]]:
        if self.variant == "monolith":
            inputs = {
                "pixel_values": {0: "batch_size"},
                "input_points": {0: "batch_size", 1: "point_batch_size", 2: "nb_points_per_image"},
            }
        else:
            if self.vision_encoder:
                inputs = {"pixel_values": {0: "batch_size"}}
            else:
                inputs = {
                    "image_positional_embeddings": {0: "batch_size"},
                    "image_embeddings": {0: "batch_size"},
                    "input_points": {0: "batch_size", 1: "point_batch_size", 2: "nb_points_per_image"},
                }
        return inputs

    @property
    def outputs(self) -> Dict[str, Dict[int, str]]:
        if self.variant == "split" and self.vision_encoder:
            return {"image_embeddings": {0: "batch_size"}, "image_positional_embeddings": {0: "batch_size"}}
        else:
            return {
                "iou_scores": {0: "batch_size", 1: "point_batch_size"},
                "pred_masks": {0: "batch_size", 1: "point_batch_size"},
            }

    def patch_model_for_export(
        self, model: Union["PreTrainedModel", "TFPreTrainedModel"], model_kwargs: Optional[Dict[str, Any]] = None
    ) -> "ModelPatcher":
        return SAMModelPatcher(self, model, model_kwargs=model_kwargs)


class Pix2StructNormalizedConfig(NormalizedSeq2SeqConfig):
    ENCODER_NUM_LAYERS = "vision_config.num_hidden_layers"
    DECODER_NUM_LAYERS = "text_config.num_layers"
    ENCODER_NUM_ATTENTION_HEADS = "vision_config.num_attention_heads"
    DECODER_NUM_ATTENTION_HEADS = "text_config.num_heads"
    HIDDEN_SIZE = "text_config.hidden_size"  # TODO: Isn't this bug prone?
    VOCAB_SIZE = "text_config.vocab_size"


class Pix2StructOnnxConfig(OnnxSeq2SeqConfigWithPast):
    NORMALIZED_CONFIG_CLASS = Pix2StructNormalizedConfig
    DUMMY_INPUT_GENERATOR_CLASSES = (
        DummyTextInputGenerator,
        DummySeq2SeqDecoderTextInputGenerator,
        DummySeq2SeqPastKeyValuesGenerator,
        DummyPix2StructInputGenerator,
    )
    # Min operator needs to support int64, which is the case for opset>=12
    DEFAULT_ONNX_OPSET = 12

    @property
    def inputs(self):
        common_inputs = {}
        common_inputs["attention_mask"] = {0: "batch_size"}

        if self._behavior is not ConfigBehavior.DECODER:
            common_inputs["flattened_patches"] = {0: "batch_size"}

        if self._behavior is not ConfigBehavior.ENCODER:
            if self.use_past_in_inputs:
                common_inputs["decoder_input_ids"] = {0: "batch_size"}
            else:
                common_inputs["decoder_input_ids"] = {0: "batch_size", 1: "decoder_sequence_length"}

        if self._behavior is ConfigBehavior.DECODER:
            if self.use_past_in_inputs:
                self.add_past_key_values(common_inputs, direction="inputs")

            common_inputs["encoder_outputs"] = {0: "batch_size"}

            # Contrary to other seq2seq archs as t5 and bart, Pix2Struct DO make use of the decoder_attention_mask input.
            common_inputs["decoder_attention_mask"] = {0: "batch_size", 1: "past_sequence_length + 1"}

        return common_inputs

    @property
    def outputs(self) -> Dict[str, Dict[int, str]]:
        if self._behavior is ConfigBehavior.ENCODER:
            common_outputs = {
                "last_hidden_state": {0: "batch_size"}
            }  # The last hidden state dim=1 is constant, no need for it to be dynamic.
        else:
            common_outputs = super(OnnxConfigWithPast, self).outputs

        # Renaming the outputs axes properly.
        for name, axes_names in common_outputs.items():
            if self._behavior is ConfigBehavior.ENCODER or "encoder" in name:
                sequence_name = "encoder_sequence_length"
            else:
                sequence_name = "decoder_sequence_length"

            new_axes_names = {}
            for axis_idx, axis_name in axes_names.items():
                if "sequence" in axis_name:
                    if self.use_past_in_inputs is False or self.is_merged is True:
                        new_axes_names[axis_idx] = sequence_name
                    else:
                        # Trick to force it since ONNX sometimes infer a dynamic axis where it's not.
                        new_axes_names[axis_idx] = "1"
                else:
                    new_axes_names[axis_idx] = axis_name
            common_outputs[name] = new_axes_names

        if self.use_past:
            # When exporting decoder models with use_cache=True, both the decoder without past and with past have the KV cache as an output.
            self.add_past_key_values(common_outputs, direction="outputs")

        return common_outputs

    @property
    def torch_to_onnx_input_map(self) -> Dict[str, str]:
        if self._behavior is ConfigBehavior.DECODER:
            return {
                "decoder_input_ids": "input_ids",
                "encoder_outputs": "encoder_hidden_states",
                "attention_mask": "encoder_attention_mask",
            }
        return {}

    def generate_dummy_inputs_for_validation(
        self, reference_model_inputs: Dict[str, Any], onnx_input_names: Optional[List[str]] = None
    ) -> Dict[str, Any]:
        if self._behavior is ConfigBehavior.DECODER:
            reference_model_inputs["input_ids"] = reference_model_inputs.pop("decoder_input_ids")

        if onnx_input_names is not None:
            if "encoder_outputs" in reference_model_inputs:
                if "encoder_hidden_states" in onnx_input_names:
                    reference_model_inputs["encoder_hidden_states"] = reference_model_inputs.pop("encoder_outputs")[0]
                else:
                    reference_model_inputs.pop("encoder_outputs")
        else:
            # TODO: remove this else in optimum 2.0 and make onnx_input_names a required argument
            # Pix2Struct requires encoder_hidden_states as an input for both the without/with past models,
            # which is different than other architectures that require it only for the without past case
            reference_model_inputs["encoder_hidden_states"] = reference_model_inputs.pop("encoder_outputs")[0]

        return super().generate_dummy_inputs_for_validation(reference_model_inputs)

    def _create_dummy_input_generator_classes(self, **kwargs) -> List["DummyInputGenerator"]:
        dummy_inputs_generators = []
        dummy_inputs_generators.append(self.DUMMY_INPUT_GENERATOR_CLASSES[0](self.task, self._normalized_config))

        if self._preprocessors is None or len(self._preprocessors) != 2:
            raise ValueError(
                f"Preprocessors for pix2struct need to be available for the ONNX export to infer input static shapes. Got: {self._preprocessors}"
            )

        encoder_sequence_length = self._preprocessors[1].image_processor.max_patches
        # A hack for DummyPix2StructInputGenerator to gain access to the preprocessors.
        # TODO: we should probably pass preprocessors to all dummy input generators.
        kwargs["preprocessors"] = self._preprocessors
        for cls_ in self.DUMMY_INPUT_GENERATOR_CLASSES[1:]:
            dummy_inputs_generators.append(
                cls_(self.task, self._normalized_config, encoder_sequence_length=encoder_sequence_length, **kwargs)
            )

        return dummy_inputs_generators

    def overwrite_shape_and_generate_input(
        self, dummy_input_gen: "DummyInputGenerator", input_name: str, framework: str, input_shapes: Dict
    ):
        if self._preprocessors is None or len(self._preprocessors) != 2:
            raise ValueError(
                f"Preprocessors for pix2struct need to be available for the ONNX export to infer input static shapes. Got: {self._preprocessors}"
            )

        # models from TextSeq2SeqOnnxConfig use decoder_input_ids as input name
        # while models from TextDecoderOnnxConfig use input_ids, hence the check for both
        if (
            self.use_past
            and self.use_past_in_inputs
            and self.use_cache_branch is not False
            and input_name in ["decoder_input_ids", "input_ids"]
        ):
            sequence_length = dummy_input_gen.sequence_length
            # Use a sequence length of 1 when the KV cache is already populated.
            dummy_input_gen.sequence_length = 1
            dummy_input = dummy_input_gen.generate(
                input_name, framework=framework, int_dtype=self.int_dtype, float_dtype=self.float_dtype
            )
            dummy_input_gen.sequence_length = sequence_length
        elif input_name in ["encoder_outputs", "attention_mask"]:
            # pix2struct takes inputs whose so-called sequence length is **static** to max_patches, so we do NOT use
            # the passed sequence_length that behaves as a dynamic shape.
            original_seq_length = dummy_input_gen.sequence_length
            dummy_input_gen.sequence_length = self._preprocessors[1].image_processor.max_patches
            dummy_input = dummy_input_gen.generate(
                input_name, framework=framework, int_dtype=self.int_dtype, float_dtype=self.float_dtype
            )
            dummy_input_gen.sequence_length = original_seq_length
        else:
            dummy_input = dummy_input_gen.generate(
                input_name, framework=framework, int_dtype=self.int_dtype, float_dtype=self.float_dtype
            )

        return dummy_input


class EncoderDecoderOnnxConfig(EncoderDecoderBaseOnnxConfig):
    NORMALIZED_CONFIG_CLASS = NormalizedEncoderDecoderConfig<|MERGE_RESOLUTION|>--- conflicted
+++ resolved
@@ -34,11 +34,8 @@
     DummyVisionEmbeddingsGenerator,
     DummyVisionInputGenerator,
     GPTBigCodeDummyPastKeyValuesGenerator,
-<<<<<<< HEAD
     MultiQueryPastKeyValuesGenerator,
-=======
     MistralDummyPastKeyValuesGenerator,
->>>>>>> e7bd60dd
     NormalizedConfig,
     NormalizedEncoderDecoderConfig,
     NormalizedSeq2SeqConfig,
@@ -60,19 +57,16 @@
     TextSeq2SeqOnnxConfig,
     VisionOnnxConfig,
 )
-<<<<<<< HEAD
-from .model_patcher import FalconModelPatcher, SAMModelPatcher, WavLMModelPatcher
-=======
 from .model_patcher import (
     BartModelPatcher,
     BloomModelPatcher,
+    FalconModelPatcher,
     LlamaModelPatcher,
     MistralModelPatcher,
     OPTModelPatcher,
     SAMModelPatcher,
     WavLMModelPatcher,
 )
->>>>>>> e7bd60dd
 
 
 if TYPE_CHECKING:
