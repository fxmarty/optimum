--- conflicted
+++ resolved
@@ -765,20 +765,6 @@
     def patch_model_for_export(self, model: Union["PreTrainedModel", "TFPreTrainedModel"]) -> ModelPatcher:
         return Seq2SeqModelPatcher(self, model)
 
-<<<<<<< HEAD
-    def generate_dummy_inputs_for_validation(self, reference_model_inputs: Dict[str, Any]) -> Dict[str, Any]:
-        if self._behavior is ConfigBehavior.DECODER:
-            reference_model_inputs["input_ids"] = reference_model_inputs.pop("decoder_input_ids")
-
-            if self.use_past_in_inputs is False:
-                # ONNX without past uses encoder_hidden_states even when we don't outputing them
-                reference_model_inputs["encoder_hidden_states"] = reference_model_inputs.pop("encoder_outputs")[0]
-            else:
-                # ONNX with past does not use encoder_hidden_states when we don't output them
-                reference_model_inputs.pop("encoder_outputs")
-
-        return reference_model_inputs
-=======
     def post_process_exported_models(
         self,
         path: Path,
@@ -832,10 +818,15 @@
     def generate_dummy_inputs_for_validation(self, reference_model_inputs: Dict[str, Any]) -> Dict[str, Any]:
         if self._behavior is ConfigBehavior.DECODER:
             reference_model_inputs["input_ids"] = reference_model_inputs.pop("decoder_input_ids")
-            reference_model_inputs["encoder_hidden_states"] = reference_model_inputs.pop("encoder_outputs")[0]
-
-        return super().generate_dummy_inputs_for_validation(reference_model_inputs)
->>>>>>> 76caffb4
+
+            if self.use_past_in_inputs is False:
+                # ONNX without past uses encoder_hidden_states even when we don't outputing them
+                reference_model_inputs["encoder_hidden_states"] = reference_model_inputs.pop("encoder_outputs")[0]
+            else:
+                # ONNX with past does not use encoder_hidden_states when we don't output them
+                reference_model_inputs.pop("encoder_outputs")
+
+        return reference_model_inputs
 
 
 class OnnxConfigWithLoss(OnnxConfig, ABC):
