--- conflicted
+++ resolved
@@ -294,7 +294,9 @@
                     **kwargs,
                 )
             elif config.variant == "split":
+                # return_dict = get_argument(args, kwargs, signature, "return_dict")
                 if config.vision_encoder:
+                    # pixel_values = get_argument(args, kwargs, signature, "pixel_values")
                     image_positional_embeddings = model.get_image_wide_positional_embeddings()
 
                     # repeat with batch size
@@ -350,7 +352,6 @@
         self.patched_forward = patched_forward
 
 
-<<<<<<< HEAD
 def patched_speecht5_prenet_forward(
     self,
     input_values: torch.Tensor,
@@ -400,98 +401,10 @@
             self.original_speecht5_prenet_forward, self._model.speecht5.decoder.prenet
         )
 
-=======
-class CausalAttentionMaskModelPatcher(ModelPatcher):
-    def __init__(
-        self,
-        config: "OnnxConfig",
-        model: Union["PreTrainedModel", "TFPreTrainedModel"],
-        model_kwargs: Optional[Dict[str, Any]] = None,
-    ):
-        super().__init__(config, model, model_kwargs)
-        self.patch = self.real_config.task == "text-generation" and self.real_config.use_past
-
-    def __enter__(self):
-        super().__enter__()
-        if self.patch:
-            setattr(self._model_to_patch, self._orig_func_name, self._patch_func.__get__(self._model_to_patch))
-
-    def __exit__(self, exc_type, exc_value, traceback):
-        super().__exit__(exc_type, exc_value, traceback)
-        if self.patch:
-            setattr(self._model_to_patch, self._orig_func_name, self._orig_func.__get__(self._model_to_patch))
-
-
-class BloomModelPatcher(CausalAttentionMaskModelPatcher):
-    def __init__(
-        self,
-        config: "OnnxConfig",
-        model: Union["PreTrainedModel", "TFPreTrainedModel"],
-        model_kwargs: Optional[Dict[str, Any]] = None,
-    ):
-        super().__init__(config, model, model_kwargs)
-        if self.patch:
-            self._model_to_patch = model.transformer
-            self._patch_func = _prepare_attn_mask
-            self._orig_func_name = "_prepare_attn_mask"
-            self._orig_func = self._model_to_patch._prepare_attn_mask
-
-
-class OPTModelPatcher(CausalAttentionMaskModelPatcher):
-    def __init__(
-        self,
-        config: "OnnxConfig",
-        model: Union["PreTrainedModel", "TFPreTrainedModel"],
-        model_kwargs: Optional[Dict[str, Any]] = None,
-    ):
-        super().__init__(config, model, model_kwargs)
-
-        if self.patch:
-            self._model_to_patch = model.model.decoder
-            self._patch_func = _prepare_decoder_attention_mask
-            self._orig_func_name = "_prepare_decoder_attention_mask"
-            self._orig_func = self._model_to_patch._prepare_decoder_attention_mask
-
-
-class LlamaModelPatcher(CausalAttentionMaskModelPatcher):
-    def __init__(
-        self,
-        config: "OnnxConfig",
-        model: Union["PreTrainedModel", "TFPreTrainedModel"],
-        model_kwargs: Optional[Dict[str, Any]] = None,
-    ):
-        super().__init__(config, model, model_kwargs)
-
-        if self.patch:
-            self._model_to_patch = model.model
-            self._patch_func = _prepare_decoder_attention_mask
-            self._orig_func_name = "_prepare_decoder_attention_mask"
-            self._orig_func = self._model_to_patch._prepare_decoder_attention_mask
-
-
-class MistralModelPatcher(CausalAttentionMaskModelPatcher):
-    def __init__(
-        self,
-        config: "OnnxConfig",
-        model: Union["PreTrainedModel", "TFPreTrainedModel"],
-        model_kwargs: Optional[Dict[str, Any]] = None,
-    ):
-        super().__init__(config, model, model_kwargs)
-
-        if self.patch:
-            self._model_to_patch = model.model
-            self._patch_func = _prepare_decoder_sliding_window_attention_mask
-            self._orig_func_name = "_prepare_decoder_attention_mask"
-            self._orig_func = self._model_to_patch._prepare_decoder_attention_mask
-
-
-class BartModelPatcher(CausalAttentionMaskModelPatcher, Seq2SeqModelPatcher):
->>>>>>> e7bd60dd
-    def __init__(
-        self,
-        config: "OnnxConfig",
-        model: Union["PreTrainedModel", "TFPreTrainedModel"],
-<<<<<<< HEAD
+    def __init__(
+        self,
+        config: "OnnxConfig",
+        model: Union["PreTrainedModel", "TFPreTrainedModel"],
         model_kwargs: Dict[str, Any],
     ):
         super().__init__(config, model, model_kwargs)
@@ -601,7 +514,49 @@
             return filterd_outputs
 
         self.patched_forward = patched_forward
-=======
+
+
+class CausalAttentionMaskModelPatcher(ModelPatcher):
+    def __init__(
+        self,
+        config: "OnnxConfig",
+        model: Union["PreTrainedModel", "TFPreTrainedModel"],
+        model_kwargs: Optional[Dict[str, Any]] = None,
+    ):
+        super().__init__(config, model, model_kwargs)
+        self.patch = self.real_config.task == "text-generation" and self.real_config.use_past
+
+    def __enter__(self):
+        super().__enter__()
+        if self.patch:
+            setattr(self._model_to_patch, self._orig_func_name, self._patch_func.__get__(self._model_to_patch))
+
+    def __exit__(self, exc_type, exc_value, traceback):
+        super().__exit__(exc_type, exc_value, traceback)
+        if self.patch:
+            setattr(self._model_to_patch, self._orig_func_name, self._orig_func.__get__(self._model_to_patch))
+
+
+class BloomModelPatcher(CausalAttentionMaskModelPatcher):
+    def __init__(
+        self,
+        config: "OnnxConfig",
+        model: Union["PreTrainedModel", "TFPreTrainedModel"],
+        model_kwargs: Optional[Dict[str, Any]] = None,
+    ):
+        super().__init__(config, model, model_kwargs)
+        if self.patch:
+            self._model_to_patch = model.transformer
+            self._patch_func = _prepare_attn_mask
+            self._orig_func_name = "_prepare_attn_mask"
+            self._orig_func = self._model_to_patch._prepare_attn_mask
+
+
+class OPTModelPatcher(CausalAttentionMaskModelPatcher):
+    def __init__(
+        self,
+        config: "OnnxConfig",
+        model: Union["PreTrainedModel", "TFPreTrainedModel"],
         model_kwargs: Optional[Dict[str, Any]] = None,
     ):
         super().__init__(config, model, model_kwargs)
@@ -611,4 +566,51 @@
             self._patch_func = _prepare_decoder_attention_mask
             self._orig_func_name = "_prepare_decoder_attention_mask"
             self._orig_func = self._model_to_patch._prepare_decoder_attention_mask
->>>>>>> e7bd60dd
+
+
+class LlamaModelPatcher(CausalAttentionMaskModelPatcher):
+    def __init__(
+        self,
+        config: "OnnxConfig",
+        model: Union["PreTrainedModel", "TFPreTrainedModel"],
+        model_kwargs: Optional[Dict[str, Any]] = None,
+    ):
+        super().__init__(config, model, model_kwargs)
+
+        if self.patch:
+            self._model_to_patch = model.model
+            self._patch_func = _prepare_decoder_attention_mask
+            self._orig_func_name = "_prepare_decoder_attention_mask"
+            self._orig_func = self._model_to_patch._prepare_decoder_attention_mask
+
+
+class MistralModelPatcher(CausalAttentionMaskModelPatcher):
+    def __init__(
+        self,
+        config: "OnnxConfig",
+        model: Union["PreTrainedModel", "TFPreTrainedModel"],
+        model_kwargs: Optional[Dict[str, Any]] = None,
+    ):
+        super().__init__(config, model, model_kwargs)
+
+        if self.patch:
+            self._model_to_patch = model.model
+            self._patch_func = _prepare_decoder_sliding_window_attention_mask
+            self._orig_func_name = "_prepare_decoder_attention_mask"
+            self._orig_func = self._model_to_patch._prepare_decoder_attention_mask
+
+
+class BartModelPatcher(CausalAttentionMaskModelPatcher, Seq2SeqModelPatcher):
+    def __init__(
+        self,
+        config: "OnnxConfig",
+        model: Union["PreTrainedModel", "TFPreTrainedModel"],
+        model_kwargs: Optional[Dict[str, Any]] = None,
+    ):
+        super().__init__(config, model, model_kwargs)
+
+        if self.patch:
+            self._model_to_patch = model.model.decoder
+            self._patch_func = _prepare_decoder_attention_mask
+            self._orig_func_name = "_prepare_decoder_attention_mask"
+            self._orig_func = self._model_to_patch._prepare_decoder_attention_mask