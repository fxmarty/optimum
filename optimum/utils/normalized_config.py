# coding=utf-8
# Copyright 2022 The HuggingFace Team. All rights reserved.
#
# Licensed under the Apache License, Version 2.0 (the "License");
# you may not use this file except in compliance with the License.
# You may obtain a copy of the License at
#
#     http://www.apache.org/licenses/LICENSE-2.0
#
# Unless required by applicable law or agreed to in writing, software
# distributed under the License is distributed on an "AS IS" BASIS,
# WITHOUT WARRANTIES OR CONDITIONS OF ANY KIND, either express or implied.
# See the License for the specific language governing permissions and
# limitations under the License.
"""Normalization configuration classes."""

import functools
from typing import Callable, Dict, Type, Union

from transformers import PretrainedConfig


class NormalizedConfig:
    """
    Handles the normalization of [`PretrainedConfig`] attribute names, allowing to access attributes in a general way.

    Attributes:
        config ([`PretrainedConfig`]):
            The config to normalize.
    """

    def __init__(self, config: Union[PretrainedConfig, Dict], allow_new: bool = False, **kwargs):
        self.config = config
        for key, value in kwargs.items():
            if allow_new or hasattr(self, key.upper()):
                setattr(self, key.upper(), value)
            else:
                raise AttributeError(
                    f"{self.__class__} has not attribute {key}. Set allow_new=True to add a new attribute."
                )

    @classmethod
    def with_args(cls, allow_new: bool = False, **kwargs) -> Callable[[PretrainedConfig], "NormalizedConfig"]:
        return functools.partial(cls, allow_new=allow_new, **kwargs)

    def __getattr__(self, attr_name):
        if attr_name == "config":
            return super().__getattr__(attr_name)

        try:
            attr_name = super().__getattribute__(attr_name.upper())
        except AttributeError:  # e.g. in the NormalizedTextAndVisionConfig case
            pass

        attr_name = attr_name.split(".")
        leaf_attr_name = attr_name[-1]
        config = self.config
        for attr in attr_name[:-1]:
            config = getattr(config, attr)

        attr = getattr(config, leaf_attr_name, None)

        # If the attribute was not specified manually, try to fallback on the attribute_map.
        if attr is None:
            attribute_map = getattr(self.config, "attribute_map", {})
            attr = getattr(self.config, attribute_map.get(leaf_attr_name, ""), None)

        if attr is None:
            raise AttributeError(f'Could not find the attribute named "{leaf_attr_name}" in the normalized config.')
        return attr

    def has_attribute(self, attr_name):
        try:
            self.__getattr__(attr_name)
        except AttributeError:
            return False
        return True


class NormalizedTextConfig(NormalizedConfig):
    VOCAB_SIZE = "vocab_size"
    HIDDEN_SIZE = "hidden_size"
    NUM_LAYERS = "num_hidden_layers"
    NUM_ATTENTION_HEADS = "num_attention_heads"
    EOS_TOKEN_ID = "eos_token_id"


class NormalizedTextConfigWithGQA(NormalizedTextConfig):
    NUM_KEY_VALUE_HEADS = "num_key_value_heads"


class NormalizedSeq2SeqConfig(NormalizedTextConfig):
    ENCODER_NUM_LAYERS = NormalizedTextConfig.NUM_LAYERS
    DECODER_NUM_LAYERS = NormalizedTextConfig.NUM_LAYERS
    ENCODER_NUM_ATTENTION_HEADS = NormalizedTextConfig.NUM_ATTENTION_HEADS
    DECODER_NUM_ATTENTION_HEADS = NormalizedTextConfig.NUM_ATTENTION_HEADS


class NormalizedVisionConfig(NormalizedConfig):
    IMAGE_SIZE = "image_size"
    NUM_CHANNELS = "num_channels"


class NormalizedTextAndVisionConfig(NormalizedTextConfig, NormalizedVisionConfig):
    TEXT_CONFIG = None
    VISION_CONFIG = None

    def __getattr__(self, attr_name):
        if self.TEXT_CONFIG is not None and attr_name.upper() in dir(NormalizedTextConfig):
            attr_name = f"{self.TEXT_CONFIG}.{attr_name}"
        elif self.VISION_CONFIG is not None and attr_name.upper() in dir(NormalizedVisionConfig):
            attr_name = f"{self.VISION_CONFIG}.{attr_name}"
        return super().__getattr__(attr_name)


Pix2StructNormalizedTextConfig = NormalizedTextAndVisionConfig.with_args(
    text_config="text_config", vision_config="vision_config"
)


class NormalizedEncoderDecoderConfig(NormalizedConfig):
    ENCODER_NORMALIZED_CONFIG_CLASS = None
    DECODER_NORMALIZED_CONFIG_CLASS = None

    def __getattr__(self, attr_name):
        if self.ENCODER_NORMALIZED_CONFIG_CLASS is not None and attr_name.upper() in dir(
            self.ENCODER_NORMALIZED_CONFIG_CLASS
        ):
            return self.ENCODER_NORMALIZED_CONFIG_CLASS.__getattr__(attr_name)
        if self.DECODER_NORMALIZED_CONFIG_CLASS is not None and attr_name.upper() in dir(
            self.DECODER_NORMALIZED_CONFIG_CLASS
        ):
            return self.DECODER_NORMALIZED_CONFIG_CLASS.__getattr__(attr_name)

        return super().__getattr__(attr_name)


# TODO: this config is bug prone, as `encoder_attention_heads` and `decoder_attention_heads` may be different
BartLikeNormalizedTextConfig = NormalizedTextConfig.with_args(
    num_attention_heads="encoder_attention_heads",
    hidden_size="d_model",
)

GPT2LikeNormalizedTextConfig = NormalizedTextConfig.with_args(num_attention_heads="n_head", hidden_size="n_embd")
T5LikeNormalizedTextConfig = NormalizedTextConfig.with_args(
    num_attention_heads="num_heads",
    hidden_size="d_model",
)
MPTNormalizedTextConfig = NormalizedTextConfig.with_args(
    num_attention_heads="n_heads", hidden_size="d_model", num_layers="n_layers"
)
GPTBigCodeNormalizedTextConfig = NormalizedTextConfig.with_args(
    num_attention_heads="n_head", hidden_size="n_embd", num_layers="n_layer"
)

WhisperLikeNormalizedTextConfig = NormalizedTextConfig.with_args(
    hidden_size="d_model",
)

TrOCRLikeNormalizedTextConfig = NormalizedTextConfig.with_args(
    num_layers="decoder_layers",
    num_attention_heads="decoder_attention_heads",
    hidden_size="hidden_size",
)

SpeechToTextLikeNormalizedTextConfig = NormalizedSeq2SeqConfig.with_args(
    decoder_num_layers="decoder_layers",
    num_layers="decoder_layers",
    input_features_per_channel="input_feat_per_channel",
    allow_new=True,
)


class NormalizedConfigManager:
    """
    A class that contains all the information needed by ONNX Runtime optimization for a given model type.
    Attributes:
        _conf (`Dict[str, tuple]`):
            A dictionary mapping each supported model type to a tuple containing the number of attention heads
            and the hidden size model config attribute names as well as the corresponding ONNX Runtime model type.
    """

    """
    TODO: missing normalized configs (currently not useful)
        ['beit',
        'clip',
        'convbert',
        'convnext',
        'data2vec-text',
        'data2vec-vision',
        'detr',
        'flaubert',
        'groupvit',
        'ibert',
        'layoutlm',
        'layoutlmv3',
        'levit',
        'mobilebert',
        'mobilevit',
        'owlvit',
        'perceiver',
        'roformer',
        'segformer',
        'squeezebert',
    """

    # Contribution note: Please add new models in alphabetical order
    _conf = {
        "albert": NormalizedTextConfig,
        "bart": BartLikeNormalizedTextConfig,
        "bert": NormalizedTextConfig,
        # "big_bird": NormalizedTextConfig,
        # "bigbird_pegasus": BartLikeNormalizedTextConfig,
        "blenderbot": BartLikeNormalizedTextConfig,
        "blenderbot-small": BartLikeNormalizedTextConfig,
        "bloom": NormalizedTextConfig.with_args(num_layers="n_layer"),
        "falcon": NormalizedTextConfig,
        "camembert": NormalizedTextConfig,
        "codegen": GPT2LikeNormalizedTextConfig,
        "cvt": NormalizedVisionConfig,
        "deberta": NormalizedTextConfig,
        "deberta-v2": NormalizedTextConfig,
        "deit": NormalizedVisionConfig,
        "distilbert": NormalizedTextConfig.with_args(num_attention_heads="n_heads", hidden_size="dim"),
        "donut-swin": NormalizedVisionConfig,
        "electra": NormalizedTextConfig,
        "encoder-decoder": NormalizedEncoderDecoderConfig,
        "gpt2": GPT2LikeNormalizedTextConfig,
        "gpt-bigcode": GPTBigCodeNormalizedTextConfig,
        "gpt-neo": NormalizedTextConfig.with_args(num_attention_heads="num_heads"),
        "gpt-neox": NormalizedTextConfig,
        "llama": NormalizedTextConfigWithGQA,
        "gptj": GPT2LikeNormalizedTextConfig,
        "imagegpt": GPT2LikeNormalizedTextConfig,
        "longt5": T5LikeNormalizedTextConfig,
        "marian": BartLikeNormalizedTextConfig,
        "mbart": BartLikeNormalizedTextConfig,
<<<<<<< HEAD
        "mistral": MistralNormalizedTextConfig,
        "mpnet": NormalizedTextConfig,
=======
        "mistral": NormalizedTextConfigWithGQA,
>>>>>>> e2d3c8b6
        "mt5": T5LikeNormalizedTextConfig,
        "m2m-100": BartLikeNormalizedTextConfig,
        "nystromformer": NormalizedTextConfig,
        "opt": NormalizedTextConfig,
        "pegasus": BartLikeNormalizedTextConfig,
        "pix2struct": Pix2StructNormalizedTextConfig,
        "poolformer": NormalizedVisionConfig,
        "regnet": NormalizedVisionConfig,
        "resnet": NormalizedVisionConfig,
        "roberta": NormalizedTextConfig,
        "speech-to-text": SpeechToTextLikeNormalizedTextConfig,
        "splinter": NormalizedTextConfig,
        "t5": T5LikeNormalizedTextConfig,
        "trocr": TrOCRLikeNormalizedTextConfig,
        "whisper": WhisperLikeNormalizedTextConfig,
        "vision-encoder-decoder": NormalizedEncoderDecoderConfig,
        "vit": NormalizedVisionConfig,
        "xlm-roberta": NormalizedTextConfig,
        "yolos": NormalizedVisionConfig,
        "mpt": MPTNormalizedTextConfig,
    }

    @classmethod
    def check_supported_model(cls, model_type: str):
        if model_type not in cls._conf:
            model_types = ", ".join(cls._conf.keys())
            raise KeyError(
                f"{model_type} model type is not supported yet in NormalizedConfig. Only {model_types} are supported. "
                f"If you want to support {model_type} please propose a PR or open up an issue."
            )

    @classmethod
    def get_normalized_config_class(cls, model_type: str) -> Type:
        model_type = model_type.replace("_", "-")
        cls.check_supported_model(model_type)
        return cls._conf[model_type]<|MERGE_RESOLUTION|>--- conflicted
+++ resolved
@@ -235,12 +235,8 @@
         "longt5": T5LikeNormalizedTextConfig,
         "marian": BartLikeNormalizedTextConfig,
         "mbart": BartLikeNormalizedTextConfig,
-<<<<<<< HEAD
-        "mistral": MistralNormalizedTextConfig,
+        "mistral": NormalizedTextConfigWithGQA,
         "mpnet": NormalizedTextConfig,
-=======
-        "mistral": NormalizedTextConfigWithGQA,
->>>>>>> e2d3c8b6
         "mt5": T5LikeNormalizedTextConfig,
         "m2m-100": BartLikeNormalizedTextConfig,
         "nystromformer": NormalizedTextConfig,
