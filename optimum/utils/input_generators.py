--- conflicted
+++ resolved
@@ -339,7 +339,6 @@
 
     def generate(self, input_name: str, framework: str = "pt"):
         if input_name == "encoder_outputs":
-<<<<<<< HEAD
             return (
                 self.random_float_tensor(
                     shape=[self.batch_size, self.sequence_length, self.hidden_size],
@@ -350,10 +349,6 @@
                 None,
                 None,
             )
-=======
-            shape = (self.batch_size, self.sequence_length, self.hidden_size)
-            return (self.random_float_tensor(shape, framework=framework), None, None)
->>>>>>> 3d0a39c9
 
         return super().generate(input_name, framework=framework)
 
@@ -565,6 +560,9 @@
         self.sequence_length = sequence_length
 
     def generate(self, input_name: str, framework: str = "pt"):
+        shape = [self.batch_size, self.sequence_length]
+        if input_name == "input_values":
+            self.random_float_tensor(shape, min_value=-1, max_value=1, framework=framework)
 
         if input_name == "input_values":  # raw waveform
             return self.random_float_tensor(
