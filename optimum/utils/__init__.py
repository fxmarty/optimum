--- conflicted
+++ resolved
@@ -61,11 +61,8 @@
     DummyVisionInputGenerator,
     FalconDummyPastKeyValuesGenerator,
     GPTBigCodeDummyPastKeyValuesGenerator,
-<<<<<<< HEAD
+    MistralDummyPastKeyValuesGenerator,
     MultiQueryPastKeyValuesGenerator,
-=======
-    MistralDummyPastKeyValuesGenerator,
->>>>>>> e7bd60dd
 )
 from .modeling_utils import recurse_getattr, recurse_setattr
 from .normalized_config import (
