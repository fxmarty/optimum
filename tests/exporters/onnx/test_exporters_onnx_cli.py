--- conflicted
+++ resolved
@@ -95,37 +95,20 @@
         task: Optional[str],
         monolith: bool = False,
         no_post_process: bool = False,
-<<<<<<< HEAD
-        fp16: bool = False,
-=======
         optimization_level: Optional[str] = None,
         device: str = None,
->>>>>>> dbea6c0d
+        fp16: bool = False,
     ):
         with TemporaryDirectory() as tmpdir:
             monolith = " --monolith " if monolith is True else " "
             no_post_process = " --no-post-process " if no_post_process is True else " "
-<<<<<<< HEAD
-            fp16 = " --fp16 --device cuda " if fp16 is True else " "
-            if task is not None:
-                subprocess.run(
-                    f"python3 -m optimum.exporters.onnx --model {model_name}{monolith}{fp16}{no_post_process}--task {task} {tmpdir}",
-                    shell=True,
-                    check=True,
-                )
-            else:
-                subprocess.run(
-                    f"python3 -m optimum.exporters.onnx --model {model_name}{monolith}{fp16}{no_post_process}{tmpdir}",
-                    shell=True,
-                    check=True,
-=======
             optimization_level = f" --optimize {optimization_level} " if optimization_level is not None else " "
             task = f" --task {task} " if task is not None else " "
             device = " --device cuda " if device == "cuda" else " "
-
-            command = f"python3 -m optimum.exporters.onnx --model {model_name}{monolith}{optimization_level}{device}{no_post_process}{task}{tmpdir}"
+            fp16 = " --fp16 --device cuda " if fp16 is True else " "
+            command = f"python3 -m optimum.exporters.onnx --model {model_name}{monolith}{fp16}{optimization_level}{device}{no_post_process}{task}{tmpdir}"
             print("\nRUNNING:", command)
-            out = subprocess.run(
+            subprocess.run(
                 command,
                 shell=True,
                 capture_output=True,
@@ -135,7 +118,6 @@
             if out.returncode != 0:
                 raise subprocess.CalledProcessError(
                     returncode=out.returncode, cmd=out.args, stderr=out.stderr.decode("utf-8")
->>>>>>> dbea6c0d
                 )
 
     def test_all_models_tested(self):
@@ -148,9 +130,6 @@
     @require_torch
     @require_vision
     def test_exporters_cli_pytorch(
-<<<<<<< HEAD
-        self, test_name: str, model_arch: str, model_name: str, task: str, monolith: bool, no_post_process: bool
-=======
         self, test_name: str, model_type: str, model_name: str, task: str, monolith: bool, no_post_process: bool
     ):
         self._onnx_export(model_name, task, monolith, no_post_process)
@@ -161,7 +140,6 @@
     @pytest.mark.gpu_test
     def test_exporters_cli_pytorch_gpu(
         self, test_name: str, model_type: str, model_name: str, task: str, monolith: bool, no_post_process: bool
->>>>>>> dbea6c0d
     ):
         self._onnx_export(model_name, task, monolith, no_post_process, device="cuda")
 
@@ -303,4 +281,4 @@
         if model_arch == "ibert":
             self.skipTest("ibert can not be supported in fp16")
 
-        self._onnx_export(test_name, model_name, task, monolith, no_post_process, fp16=True)+        self._onnx_export(model_name, task, monolith, no_post_process, fp16=True)