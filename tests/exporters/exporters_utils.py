# coding=utf-8
# Copyright 2022 The HuggingFace Team. All rights reserved.
#
# Licensed under the Apache License, Version 2.0 (the "License");
# you may not use this file except in compliance with the License.
# You may obtain a copy of the License at
#
#     http://www.apache.org/licenses/LICENSE-2.0
#
# Unless required by applicable law or agreed to in writing, software
# distributed under the License is distributed on an "AS IS" BASIS,
# WITHOUT WARRANTIES OR CONDITIONS OF ANY KIND, either express or implied.
# See the License for the specific language governing permissions and
# limitations under the License.

VALIDATE_EXPORT_ON_SHAPES_SLOW = {
    "batch_size": [1, 3, 5],
    "sequence_length": [8, 33, 96, 154],
    "num_choices": [2, 4],
    "audio_sequence_length": [1000, 2000],
    "point_batch_size": [1, 5],
    "nb_points_per_image": [1, 3],
}

VALIDATE_EXPORT_ON_SHAPES_FAST = {
    "batch_size": [4],
    "sequence_length": [19],
    "num_choices": [4],
}

NO_DYNAMIC_AXES_EXPORT_SHAPES_TRANSFORMERS = {
    "batch_size": [1, 3, 5],
    "num_choices": [2, 4],
    "sequence_length": [8, 33, 96],
}

PYTORCH_EXPORT_MODELS_TINY = {
    "albert": "hf-internal-testing/tiny-random-AlbertModel",
    "beit": "hf-internal-testing/tiny-random-BeitForImageClassification",
    "bert": {
        "hf-internal-testing/tiny-random-BertModel": [
            "feature-extraction",
            "fill-mask",
            "text-classification",
            "multiple-choice",
            "token-classification",
            "question-answering",
        ],
        "nreimers/BERT-Tiny_L-2_H-128_A-2": ["feature-extraction"],
    },
    "bart": "hf-internal-testing/tiny-random-bart",
    # "big-bird": "hf-internal-testing/tiny-random-BigBirdModel",
    # "bigbird-pegasus": "hf-internal-testing/tiny-random-bigbird_pegasus",
    "blenderbot-small": "hf-internal-testing/tiny-random-BlenderbotModel",
    "blenderbot": "hf-internal-testing/tiny-random-BlenderbotModel",
    "bloom": "hf-internal-testing/tiny-random-BloomModel",
    "camembert": "hf-internal-testing/tiny-random-camembert",
    "clip": "hf-internal-testing/tiny-random-CLIPModel",
    "convbert": "hf-internal-testing/tiny-random-ConvBertModel",
    "convnext": "hf-internal-testing/tiny-random-convnext",
    "convnextv2": "hf-internal-testing/tiny-random-ConvNextV2Model",
    "codegen": "hf-internal-testing/tiny-random-CodeGenModel",
    "cvt": "hf-internal-testing/tiny-random-CvTModel",
    "data2vec-text": "hf-internal-testing/tiny-random-Data2VecTextModel",
    "data2vec-vision": "hf-internal-testing/tiny-random-Data2VecVisionModel",
    "data2vec-audio": "hf-internal-testing/tiny-random-Data2VecAudioModel",
    "deberta": "hf-internal-testing/tiny-random-DebertaModel",
    "deberta-v2": "hf-internal-testing/tiny-random-DebertaV2Model",
    "deit": "hf-internal-testing/tiny-random-DeiTModel",
    "donut": "fxmarty/tiny-doc-qa-vision-encoder-decoder",
    "donut-swin": "hf-internal-testing/tiny-random-DonutSwinModel",
    "detr": "hf-internal-testing/tiny-random-DetrModel",  # hf-internal-testing/tiny-random-detr is larger
    "distilbert": "hf-internal-testing/tiny-random-DistilBertModel",
    "dpt": "hf-internal-testing/tiny-random-DPTModel",
    "electra": "hf-internal-testing/tiny-random-ElectraModel",
    "encoder-decoder": {
        "hf-internal-testing/tiny-random-EncoderDecoderModel-bert-bert": [
            "text2text-generation",
        ],
        "mohitsha/tiny-random-testing-bert2gpt2": ["text2text-generation", "text2text-generation-with-past"],
    },
    "esm": "hf-internal-testing/tiny-random-EsmModel",
    "falcon": {
        "fxmarty/really-tiny-falcon-testing": [
            "feature-extraction",
            "feature-extraction-with-past",
            "question-answering",
            "text-generation",
            "text-generation-with-past",
            "token-classification",
        ],
        "fxmarty/tiny-testing-falcon-alibi": ["text-generation", "text-generation-with-past"],
    },
    "flaubert": "hf-internal-testing/tiny-random-flaubert",
    "glpn": "hf-internal-testing/tiny-random-GLPNModel",
    "gpt2": "hf-internal-testing/tiny-random-gpt2",
    "gpt-bigcode": "hf-internal-testing/tiny-random-GPTBigCodeModel",
    "gpt-neo": "hf-internal-testing/tiny-random-GPTNeoModel",
    "gpt-neox": "hf-internal-testing/tiny-random-GPTNeoXForCausalLM",
    "gptj": "hf-internal-testing/tiny-random-GPTJModel",
    "groupvit": "hf-internal-testing/tiny-random-groupvit",
    "ibert": "hf-internal-testing/tiny-random-IBertModel",
    "imagegpt": "hf-internal-testing/tiny-random-ImageGPTModel",
    "levit": "hf-internal-testing/tiny-random-LevitModel",
    "layoutlm": "hf-internal-testing/tiny-random-LayoutLMModel",
    "layoutlmv3": "hf-internal-testing/tiny-random-LayoutLMv3Model",
    "lilt": "hf-internal-testing/tiny-random-LiltModel",
    "llama": "fxmarty/tiny-llama-fast-tokenizer",
    "longt5": "fxmarty/tiny-random-working-LongT5Model",
    # "longformer": "allenai/longformer-base-4096",
    "m2m-100": "hf-internal-testing/tiny-random-m2m_100",
    "marian": "sshleifer/tiny-marian-en-de",  # hf-internal-testing ones are broken
    "mbart": "hf-internal-testing/tiny-random-mbart",
    "mistral": "echarlaix/tiny-random-mistral",
    "mobilebert": "hf-internal-testing/tiny-random-MobileBertModel",
    "mobilenet-v2": "hf-internal-testing/tiny-random-MobileNetV2Model",
    "mobilenet-v1": "google/mobilenet_v1_0.75_192",
    "mobilevit": "hf-internal-testing/tiny-random-mobilevit",
    "mpnet": "hf-internal-testing/tiny-random-MPNetModel",
    "mpt": "hf-internal-testing/tiny-random-MptForCausalLM",
    "mt5": "lewtun/tiny-random-mt5",
    "nystromformer": "hf-internal-testing/tiny-random-NystromformerModel",
    "opt": "hf-internal-testing/tiny-random-OPTModel",
    "owlvit": "hf-tiny-model-private/tiny-random-OwlViTModel",
    "pegasus": "hf-internal-testing/tiny-random-PegasusModel",
    "perceiver": {
        "hf-internal-testing/tiny-random-language_perceiver": ["fill-mask", "text-classification"],
        "hf-internal-testing/tiny-random-vision_perceiver_conv": ["image-classification"],
    },
    "phi": "hf-internal-testing/tiny-random-PhiForCausalLM",
    "pix2struct": "fxmarty/pix2struct-tiny-random",
    # "rembert": "google/rembert",
    "poolformer": "hf-internal-testing/tiny-random-PoolFormerModel",
    "regnet": "hf-internal-testing/tiny-random-RegNetModel",
    "resnet": "hf-internal-testing/tiny-random-resnet",
    "roberta": "hf-internal-testing/tiny-random-RobertaModel",
    "roformer": "hf-internal-testing/tiny-random-RoFormerModel",
    "sam": "fxmarty/sam-vit-tiny-random",
    "segformer": "hf-internal-testing/tiny-random-SegformerModel",
    "splinter": "hf-internal-testing/tiny-random-SplinterModel",
    "squeezebert": "hf-internal-testing/tiny-random-SqueezeBertModel",
    "swin": "hf-internal-testing/tiny-random-SwinModel",
    "swin2sr": "hf-internal-testing/tiny-random-Swin2SRModel",
    "t5": "hf-internal-testing/tiny-random-t5",
    "vit": "hf-internal-testing/tiny-random-vit",
    "yolos": "hf-internal-testing/tiny-random-YolosModel",
    "whisper": "openai/whisper-tiny.en",  # hf-internal-testing ones are broken
    "hubert": "hf-internal-testing/tiny-random-HubertModel",
    "wav2vec2": "hf-internal-testing/tiny-random-Wav2Vec2Model",
    "wav2vec2-conformer": "hf-internal-testing/tiny-random-wav2vec2-conformer",
    "wavlm": {
        "hf-internal-testing/tiny-random-wavlm": [
            "feature-extraction",
            "automatic-speech-recognition",
            "audio-classification",
        ],
        "hf-internal-testing/tiny-random-WavLMForCTC": ["audio-frame-classification"],
        "hf-internal-testing/tiny-random-WavLMForXVector": ["audio-xvector"],
    },
    "sew": "hf-internal-testing/tiny-random-SEWModel",
    "sew-d": "hf-internal-testing/tiny-random-SEWDModel",
    "unispeech": "hf-internal-testing/tiny-random-unispeech",
    "unispeech-sat": {
        "hf-internal-testing/tiny-random-unispeech-sat": [
            "feature-extraction",
            "automatic-speech-recognition",
            "audio-classification",
        ],
        "hf-internal-testing/tiny-random-UniSpeechSatForPreTraining": ["audio-frame-classification"],
        "hf-internal-testing/tiny-random-UniSpeechSatForXVector": ["audio-xvector"],
    },
    "audio-spectrogram-transformer": "Ericwang/tiny-random-ast",
    # Disabled for now because some operator seems to not be supported by ONNX.
    # "mctct": "hf-internal-testing/tiny-random-MCTCTModel",
    "speech-to-text": "hf-internal-testing/tiny-random-Speech2TextModel",
    "speecht5": "hf-internal-testing/tiny-random-SpeechT5ForTextToSpeech",
    "xlm": "hf-internal-testing/tiny-random-XLMModel",
    "xlm-roberta": "hf-internal-testing/tiny-xlm-roberta",
    "vision-encoder-decoder": {
        "hf-internal-testing/tiny-random-VisionEncoderDecoderModel-vit-gpt2": [
            "image-to-text",
            "image-to-text-with-past",
        ],
        "microsoft/trocr-small-handwritten": ["image-to-text", "image-to-text-with-past"],
        "fxmarty/tiny-doc-qa-vision-encoder-decoder": [
            "document-question-answering",
            "document-question-answering-with-past",
        ],
    },
}


PYTORCH_EXPORT_MODELS_LARGE = {
    "albert": "albert-base-v2",
    "beit": "microsoft/beit-base-patch16-224",
    "bert": "bert-base-cased",
    "bart": "facebook/bart-base",
    # "big-bird": "google/bigbird-roberta-base",
    # "bigbird-pegasus": "hf-internal-testing/tiny-random-bigbird_pegasus",
    "blenderbot-small": "facebook/blenderbot_small-90M",
    "blenderbot": "facebook/blenderbot-90M",
    "bloom": "hf-internal-testing/tiny-random-BloomModel",  # Not using bigscience/bloom-560m because it goes OOM.
    "camembert": "camembert-base",
    "clip": "openai/clip-vit-base-patch32",
    "convbert": "YituTech/conv-bert-base",
    "convnext": "facebook/convnext-tiny-224",
    "codegen": "hf-internal-testing/tiny-random-CodeGenModel",  # Not using Salesforce/codegen-350M-multi because it takes too much time for testing.
    "data2vec-text": "facebook/data2vec-text-base",
    "data2vec-vision": "facebook/data2vec-vision-base",
    "data2vec-audio": "facebook/data2vec-audio-base",
    "deberta": "hf-internal-testing/tiny-random-DebertaModel",  # Not using microsoft/deberta-base because it takes too much time for testing.
    "deberta-v2": "hf-internal-testing/tiny-random-DebertaV2Model",  # Not using microsoft/deberta-v2-xlarge because it takes too much time for testing.
    "deit": "facebook/deit-small-patch16-224",
    "detr": "hf-internal-testing/tiny-random-detr",  # Not using facebook/detr-resnet-50 because it takes too much time for testing.
    "distilbert": "distilbert-base-cased",
    "electra": "google/electra-base-generator",
    "encoder-decoder": "patrickvonplaten/bert2bert_cnn_daily_mail",
    "flaubert": "hf-internal-testing/tiny-random-flaubert",  # TODO
    "gpt2": "gpt2",
    "gpt-neo": "EleutherAI/gpt-neo-125M",
    "gpt-neox": "EleutherAI/gpt-neox-20b",
    "gptj": "anton-l/gpt-j-tiny-random",  # TODO
    "groupvit": "nvidia/groupvit-gcc-yfcc",
    "ibert": "kssteven/ibert-roberta-base",
    "imagegpt": "openai/imagegpt-small",
    "levit": "facebook/levit-128S",
    "layoutlm": "microsoft/layoutlm-base-uncased",
    "layoutlmv3": "microsoft/layoutlmv3-base",
    "lilt": "SCUT-DLVCLab/lilt-roberta-en-base",
    "llama": "decapoda-research/llama-65b-hf",
    "longt5": "fxmarty/tiny-random-working-LongT5Model",  # Not using google/long-t5-local-base because it takes too much time for testing.
    # "longformer": "allenai/longformer-base-4096",
    "m2m-100": "hf-internal-testing/tiny-random-m2m_100",  # Not using facebook/m2m100_418M because it takes too much time for testing.
    "marian": "Helsinki-NLP/opus-mt-en-de",
    "mbart": "sshleifer/tiny-mbart",
    "mobilebert": "google/mobilebert-uncased",
    # "mobilenet_v1": "google/mobilenet_v1_0.75_192",
    # "mobilenet_v2": "google/mobilenet_v2_0.35_96",
    "mobilevit": "apple/mobilevit-small",
    "mpt": "mosaicml/mpt-7b",
    "mt5": "lewtun/tiny-random-mt5",  # Not using google/mt5-small because it takes too much time for testing.
    "nystromformer": "hf-internal-testing/tiny-random-NystromformerModel",
    "owlvit": "google/owlvit-base-patch32",
    "perceiver": "hf-internal-testing/tiny-random-PerceiverModel",  # Not using deepmind/language-perceiver because it takes too much time for testing.
    # "rembert": "google/rembert",
    "poolformer": "hf-internal-testing/tiny-random-PoolFormerModel",
    "regnet": "facebook/regnet-y-040",
    "resnet": "microsoft/resnet-50",
    "roberta": "roberta-base",
    "roformer": "junnyu/roformer_chinese_base",
    "sam": "facebook/sam-vit-base",
    "segformer": "nvidia/segformer-b0-finetuned-ade-512-512",
    "splinter": "hf-internal-testing/tiny-random-SplinterModel",
    "squeezebert": "squeezebert/squeezebert-uncased",
    "swin": "microsoft/swin-tiny-patch4-window7-224",
    "t5": "t5-small",
    "vit": "google/vit-base-patch16-224",
    "yolos": "hustvl/yolos-tiny",
    "whisper": "openai/whisper-tiny.en",
    "hubert": "facebook/hubert-base-ls960",
    "wav2vec2": "facebook/wav2vec2-base-960h",
    "wav2vec2-conformer": "facebook/wav2vec2-conformer-rel-pos-large-960h-ft",
    "wavlm": "microsoft/wavlm-base-plus-sv",
    "sew": "asapp/sew-tiny-100k",
    "sew-d": "asapp/sew-d-tiny-100k-ft-ls100h",
    "unispeech": "microsoft/unispeech-1350-en-353-fr-ft-1h",
    "unispeech-sat": "microsoft/unispeech-sat-base",
    "audio-spectrogram-transformer": "nielsr/audio-spectogram-transformer-finetuned-audioset-10-10-0.4593",
    # Disabled for now because some operator seems to not be supported by ONNX.
    # "mctct": "speechbrain/m-ctc-t-large",
    "speech-to-text": "codenamewei/speech-to-text",
    "xlm": "xlm-clm-ende-1024",
    "xlm-roberta": "Unbabel/xlm-roberta-comet-small",
}

TENSORFLOW_EXPORT_MODELS = {
    "albert": "hf-internal-testing/tiny-albert",
    "bert": "bert-base-cased",
    "camembert": "camembert-base",
    "distilbert": "distilbert-base-cased",
    "roberta": "roberta-base",
}

PYTORCH_STABLE_DIFFUSION_MODEL = {
    "stable-diffusion": "hf-internal-testing/tiny-stable-diffusion-torch",
    "stable-diffusion-xl": "echarlaix/tiny-random-stable-diffusion-xl",
}

PYTORCH_TIMM_MODEL = {
    "default-timm-config": {
        "timm/inception_v3.tf_adv_in1k": ["image-classification"],
        "timm/tf_efficientnet_b0.in1k": ["image-classification"],
        "timm/resnetv2_50x1_bit.goog_distilled_in1k": ["image-classification"],
        "timm/cspdarknet53.ra_in1k": ["image-classification"],
        "timm/cspresnet50.ra_in1k": ["image-classification"],
        "timm/cspresnext50.ra_in1k": ["image-classification"],
        "timm/densenet121.ra_in1k": ["image-classification"],
        "timm/dla102.in1k": ["image-classification"],
        "timm/dpn107.mx_in1k": ["image-classification"],
        "timm/ecaresnet101d.miil_in1k": ["image-classification"],
        "timm/efficientnet_b1_pruned.in1k": ["image-classification"],
        "timm/inception_resnet_v2.tf_ens_adv_in1k": ["image-classification"],
        "timm/fbnetc_100.rmsp_in1k": ["image-classification"],
        "timm/xception41.tf_in1k": ["image-classification"],
        "timm/senet154.gluon_in1k": ["image-classification"],
        "timm/seresnext26d_32x4d.bt_in1k": ["image-classification"],
        "timm/hrnet_w18.ms_aug_in1k": ["image-classification"],
        "timm/inception_v3.gluon_in1k": ["image-classification"],
        "timm/inception_v4.tf_in1k": ["image-classification"],
        "timm/mixnet_s.ft_in1k": ["image-classification"],
        "timm/mnasnet_100.rmsp_in1k": ["image-classification"],
        "timm/mobilenetv2_100.ra_in1k": ["image-classification"],
        "timm/mobilenetv3_small_050.lamb_in1k": ["image-classification"],
        "timm/nasnetalarge.tf_in1k": ["image-classification"],
        "timm/tf_efficientnet_b0.ns_jft_in1k": ["image-classification"],
        "timm/pnasnet5large.tf_in1k": ["image-classification"],
        "timm/regnetx_002.pycls_in1k": ["image-classification"],
        "timm/regnety_002.pycls_in1k": ["image-classification"],
        "timm/res2net101_26w_4s.in1k": ["image-classification"],
        "timm/res2next50.in1k": ["image-classification"],
        "timm/resnest101e.in1k": ["image-classification"],
        "timm/spnasnet_100.rmsp_in1k": ["image-classification"],
        "timm/resnet18.fb_swsl_ig1b_ft_in1k": ["image-classification"],
        "timm/wide_resnet101_2.tv_in1k": ["image-classification"],
        "timm/tresnet_l.miil_in1k": ["image-classification"],
    }
}

PYTORCH_SENTENCE_TRANSFORMERS_MODEL = {
<<<<<<< HEAD
    "clip": "sentence-transformers/clip-ViT-B-32",
    "transformer": "sentence-transformers/all-MiniLM-L6-v2",
=======
    "sentence-transformers-clip": "sentence-transformers/all-MiniLM-L6-v2",
    "sentence-transformers-transformer": "sentence-transformers/clip-ViT-B-32-multilingual-v1",
}


PYTORCH_TRANSFORMERS_MODEL_NO_DYNAMIC_AXES = {
    "albert": "hf-internal-testing/tiny-random-AlbertModel",
    "gpt2": "hf-internal-testing/tiny-random-gpt2",
    "roberta": "hf-internal-testing/tiny-random-RobertaModel",
    "roformer": "hf-internal-testing/tiny-random-RoFormerModel",
}


PYTORCH_TIMM_MODEL_NO_DYNAMIC_AXES = {
    "default-timm-config": {
        "timm/ese_vovnet39b.ra_in1k": ["image-classification"],
        "timm/ese_vovnet19b_dw.ra_in1k": ["image-classification"],
    }
>>>>>>> bb7b71a2
}<|MERGE_RESOLUTION|>--- conflicted
+++ resolved
@@ -327,12 +327,8 @@
 }
 
 PYTORCH_SENTENCE_TRANSFORMERS_MODEL = {
-<<<<<<< HEAD
     "clip": "sentence-transformers/clip-ViT-B-32",
     "transformer": "sentence-transformers/all-MiniLM-L6-v2",
-=======
-    "sentence-transformers-clip": "sentence-transformers/all-MiniLM-L6-v2",
-    "sentence-transformers-transformer": "sentence-transformers/clip-ViT-B-32-multilingual-v1",
 }
 
 
@@ -349,5 +345,4 @@
         "timm/ese_vovnet39b.ra_in1k": ["image-classification"],
         "timm/ese_vovnet19b_dw.ra_in1k": ["image-classification"],
     }
->>>>>>> bb7b71a2
 }