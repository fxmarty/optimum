--- conflicted
+++ resolved
@@ -82,14 +82,6 @@
                 else:
                     tol = 2e-3
 
-<<<<<<< HEAD
-                self.assertTrue(
-                    torch.allclose(hf_hidden_states, bt_hidden_states, atol=tol),
-                    f"The BetterTransformers converted model does not produce the same logits as the original model"
-                    f" Failed for the model {hf_random_model.__class__.__name__}."
-                    f" Maxdiff: {torch.abs(hf_hidden_states - bt_hidden_states).max()}",
-                )
-=======
                 if "attention_mask" in inputs:
                     for i, attention_mask in enumerate(inputs["attention_mask"]):
                         length = torch.argwhere(attention_mask != 0).max().item()
@@ -108,7 +100,6 @@
                             hf_random_model.__class__.__name__
                         ),
                     )
->>>>>>> bcc5a060
 
     def test_raise_on_save(self):
         r"""
