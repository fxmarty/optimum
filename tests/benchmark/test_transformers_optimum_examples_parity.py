import dataclasses
import json
import os
import shutil
import subprocess
import tempfile
import unittest

import transformers

from optimum.onnxruntime.runs import OnnxRuntimeRun
from optimum.pytorch.runs import PyTorchRun


class TestParity(unittest.TestCase):
    def setUp(self):
        self.dir_path = tempfile.mkdtemp("test_transformers_optimum_examples_parity")

        transformers_version = transformers.__version__
        branch = ""
        if not transformers_version.endswith(".dev0"):
            branch = f"--branch v{transformers_version}"
        subprocess.run(
            f"git clone --depth 3 --filter=blob:none --sparse {branch} https://github.com/huggingface/transformers",
            shell=True,
            cwd=self.dir_path,
        )

    def tearDown(self):
        shutil.rmtree(self.dir_path)

    def test_text_classification_parity(self):
        model_name = "philschmid/tiny-bert-sst2-distilled"
        n_samples = 100

        subprocess.run(
            "git sparse-checkout set examples/pytorch/text-classification",
            shell=True,
            cwd=os.path.join(self.dir_path, "transformers"),
        )

        subprocess.run(
            f"python3 examples/pytorch/text-classification/run_glue.py"
            f" --model_name_or_path {model_name}"
            f" --task_name sst2"
            f" --do_eval"
            f" --max_seq_length 9999999999"  # rely on tokenizer.model_max_length for max_length
            f" --output_dir {self.dir_path}/textclassification_sst2_transformers"
            f" --max_eval_samples {n_samples}",
            shell=True,
            cwd=os.path.join(self.dir_path, "transformers"),
        )

        with open(
            f"{os.path.join(self.dir_path, 'textclassification_sst2_transformers', 'eval_results.json')}", "r"
        ) as f:
            transformers_results = json.load(f)

        subprocess.run(
            f"python3 examples/onnxruntime/quantization/text-classification/run_glue.py"
            f" --model_name_or_path {model_name}"
            f" --task_name sst2"
            f" --do_eval"
            f" --max_seq_length 9999999999"  # rely on tokenizer.model_max_length for max_length
            f" --output_dir {self.dir_path}/textclassification_sst2_optimum"
            f" --max_eval_samples {n_samples}"
            f" --opset 11"
            f" --quantization_approach dynamic"
            f" --overwrite_cache True",
            shell=True,
        )

        with open(os.path.join(self.dir_path, "textclassification_sst2_optimum", "eval_results.json"), "r") as f:
            optimum_results = json.load(f)

        run_config = {
            "task": "text-classification",
            "task_args": {"is_regression": False},
            "model_name_or_path": model_name,
            "dataset": {
                "path": "glue",
                "name": "sst2",
                "eval_split": "validation",
                "data_keys": {"primary": "sentence"},
                "ref_keys": ["label"],
            },
            "metrics": ["accuracy"],
            "framework": "pytorch",
            "max_eval_samples": n_samples,
        }
        run_instance = PyTorchRun(run_config)
        benchmark_results = run_instance.launch_eval()

        self.assertEqual(transformers_results["eval_accuracy"], benchmark_results["evaluation"]["others"]["accuracy"])

        run_config = {
            "task": "text-classification",
            "task_args": {"is_regression": False},
            "model_name_or_path": model_name,
            "dataset": {
                "path": "glue",
                "name": "sst2",
                "eval_split": "validation",
                "data_keys": {"primary": "sentence"},
                "ref_keys": ["label"],
            },
            "metrics": ["accuracy"],
            "quantization_approach": "dynamic",
            "operators_to_quantize": ["Add", "MatMul"],
            "node_exclusion": [],
            "per_channel": False,
            "framework": "onnxruntime",
            "framework_args": {"optimization_level": 1, "opset": 15},
            "max_eval_samples": n_samples,
        }
        run_instance = OnnxRuntimeRun(run_config)
        benchmark_results = run_instance.launch_eval()

        self.assertEqual(optimum_results["accuracy"], benchmark_results["evaluation"]["others"]["accuracy"])

    def test_token_classification_parity(self):
        model_name = "hf-internal-testing/tiny-bert-for-token-classification"
        n_samples = 200

        subprocess.run(
            "git sparse-checkout set examples/pytorch/token-classification",
            shell=True,
            cwd=os.path.join(self.dir_path, "transformers"),
        )

        subprocess.run(
            f"python examples/pytorch/token-classification/run_ner.py"
            f" --model_name_or_path {model_name}"
            f" --dataset_name conll2003"
            f" --do_eval"
            f" --output_dir {self.dir_path}/tokenclassification_conll2003_transformers"
            f" --max_eval_samples {n_samples}"
            f" --overwrite_cache True",
            shell=True,
            cwd=os.path.join(self.dir_path, "transformers"),
        )

        with open(
            f"{os.path.join(self.dir_path, 'tokenclassification_conll2003_transformers', 'eval_results.json')}", "r"
        ) as f:
            transformers_results = json.load(f)

        subprocess.run(
            f"python3 examples/onnxruntime/quantization/token-classification/run_ner.py"
            f" --model_name_or_path {model_name}"
            f" --dataset_name conll2003"
            f" --do_eval"
            f" --output_dir {self.dir_path}/tokenclassification_conll2003_optimum"
            f" --max_eval_samples {n_samples}"
            f" --opset 11"
            f" --quantization_approach dynamic"
            f" --overwrite_cache True",
            shell=True,
        )

        with open(os.path.join(self.dir_path, "tokenclassification_conll2003_optimum", "eval_results.json"), "r") as f:
            optimum_results = json.load(f)

        run_config = {
            "task": "token-classification",
            "model_name_or_path": model_name,
            "dataset": {
                "path": "conll2003",
                "eval_split": "validation",
                "data_keys": {"primary": "tokens"},
                "ref_keys": ["ner_tags"],
            },
            "metrics": ["seqeval"],
            "framework": "pytorch",
            "max_eval_samples": n_samples,
        }
        run_instance = PyTorchRun(run_config)
        benchmark_results = run_instance.launch_eval()

        self.assertEqual(transformers_results["eval_accuracy"], benchmark_results["evaluation"]["others"]["accuracy"])
        self.assertEqual(transformers_results["eval_f1"], benchmark_results["evaluation"]["others"]["f1"])

        run_config = {
            "task": "token-classification",
            "model_name_or_path": model_name,
            "dataset": {
                "path": "conll2003",
                "eval_split": "validation",
                "data_keys": {"primary": "tokens"},
                "ref_keys": ["ner_tags"],
            },
            "metrics": ["seqeval"],
            "quantization_approach": "dynamic",
            "operators_to_quantize": ["Add", "MatMul"],
            "node_exclusion": [],
            "per_channel": False,
            "framework": "onnxruntime",
            "framework_args": {"optimization_level": 1, "opset": 11},
            "max_eval_samples": n_samples,
        }
        run_instance = OnnxRuntimeRun(run_config)
<<<<<<< HEAD
        benchmark_results = run_instance.launch()

        self.assertEqual(
            transformers_results["eval_accuracy"],
            benchmark_results["evaluation"]["others"]["baseline"]["overall_accuracy"],
        )
        self.assertEqual(
            transformers_results["eval_f1"], benchmark_results["evaluation"]["others"]["baseline"]["overall_f1"]
        )

        self.assertEqual(
            optimum_results["accuracy"], benchmark_results["evaluation"]["others"]["optimized"]["overall_accuracy"]
        )
        self.assertEqual(optimum_results["f1"], benchmark_results["evaluation"]["others"]["optimized"]["overall_f1"])
=======
        benchmark_results = run_instance.launch_eval()

        self.assertEqual(optimum_results["accuracy"], benchmark_results["evaluation"]["others"]["accuracy"])
        self.assertEqual(optimum_results["f1"], benchmark_results["evaluation"]["others"]["f1"])
>>>>>>> e46a0eb9

    def test_question_answering_parity(self):
        model_name = "mrm8488/bert-tiny-finetuned-squadv2"
        n_samples = 100

        subprocess.run(
            "git sparse-checkout set examples/pytorch/question-answering",
            shell=True,
            cwd=os.path.join(self.dir_path, "transformers"),
        )

        # test squad_v1-like dataset
        subprocess.run(
            f"python examples/pytorch/question-answering/run_qa.py"
            f" --model_name_or_path {model_name}"
            f" --dataset_name squad"
            f" --do_eval"
            f" --output_dir {os.path.join(self.dir_path, 'questionanswering_squad_transformers')}"
            f" --max_eval_samples {n_samples}"
            f" --max_seq_length 384",
            shell=True,
            cwd=os.path.join(self.dir_path, "transformers"),
        )

        with open(
            f"{os.path.join(self.dir_path, 'questionanswering_squad_transformers', 'eval_results.json')}", "r"
        ) as f:
            transformers_results = json.load(f)

        subprocess.run(
            f"python3 examples/onnxruntime/quantization/question-answering/run_qa.py"
            f" --model_name_or_path {model_name}"
            f" --dataset_name squad"
            f" --do_eval"
            f" --output_dir {self.dir_path}/questionanswering_squad_optimum"
            f" --max_eval_samples {n_samples}"
            f" --opset 11"
            f" --quantization_approach dynamic"
            f" --max_seq_length 384",
            shell=True,
        )

        with open(os.path.join(self.dir_path, "questionanswering_squad_optimum", "eval_results.json"), "r") as f:
            optimum_results = json.load(f)

        run_config = {
            "task": "question-answering",
            "model_name_or_path": model_name,
            "dataset": {
                "path": "squad",
                "eval_split": "validation",
                "data_keys": {"question": "question", "context": "context"},
                "ref_keys": ["answers"],
            },
            "metrics": ["squad"],
            "framework": "pytorch",
            "max_eval_samples": n_samples,
        }
        run_instance = PyTorchRun(run_config)
        benchmark_results = run_instance.launch_eval()

        self.assertEqual(transformers_results["eval_f1"], benchmark_results["evaluation"]["others"]["f1"])
        self.assertEqual(
            transformers_results["eval_exact_match"],
            benchmark_results["evaluation"]["others"]["exact_match"],
        )

        run_config = {
            "task": "question-answering",
            "model_name_or_path": model_name,
            "dataset": {
                "path": "squad",
                "eval_split": "validation",
                "data_keys": {"question": "question", "context": "context"},
                "ref_keys": ["answers"],
            },
            "metrics": ["squad"],
            "quantization_approach": "dynamic",
            "operators_to_quantize": ["Add", "MatMul"],
            "node_exclusion": [],
            "per_channel": False,
            "framework": "onnxruntime",
            "framework_args": {"optimization_level": 1, "opset": 15},
            "max_eval_samples": n_samples,
        }
        run_instance = OnnxRuntimeRun(run_config)
        benchmark_results = run_instance.launch_eval()

        self.assertEqual(optimum_results["f1"], benchmark_results["evaluation"]["others"]["f1"])
        self.assertEqual(optimum_results["exact_match"], benchmark_results["evaluation"]["others"]["exact_match"])

    def test_image_classification_parity(self):
        # dummy test until this question is solved
        # https://discuss.huggingface.co/t/why-use-val-transforms-function-in-image-classification-example-instead-of-feature-extractor/19976
        model_name = "fxmarty/resnet-tiny-beans"
        n_samples = 120

        run_config = {
            "task": "image-classification",
            "model_name_or_path": model_name,
            "dataset": {
                "path": "beans",
                "eval_split": "validation",
                "data_keys": {"primary": "image"},
                "ref_keys": ["labels"],
            },
            "metrics": ["accuracy"],
            "quantization_approach": "dynamic",
            "operators_to_quantize": ["Add", "MatMul"],
            "node_exclusion": [],
            "per_channel": False,
            "framework": "onnxruntime",
            "framework_args": {"optimization_level": 1, "opset": 15},
            "batch_sizes": [8],
            "input_lengths": [128],
            "max_eval_samples": n_samples,
            "time_benchmark_args": {"warmup_runs": 0, "duration": 0},
        }
        run_config = RunConfig(**run_config)
        run_config = dataclasses.asdict(run_config)

        run_instance = OnnxRuntimeRun(run_config)
        benchmark_results = run_instance.launch()

        print(benchmark_results)
        self.assertEqual(benchmark_results["evaluation"]["others"]["baseline"]["accuracy"], 84 / 120)


if __name__ == "__main__":
    unittest.main()<|MERGE_RESOLUTION|>--- conflicted
+++ resolved
@@ -199,27 +199,10 @@
             "max_eval_samples": n_samples,
         }
         run_instance = OnnxRuntimeRun(run_config)
-<<<<<<< HEAD
-        benchmark_results = run_instance.launch()
-
-        self.assertEqual(
-            transformers_results["eval_accuracy"],
-            benchmark_results["evaluation"]["others"]["baseline"]["overall_accuracy"],
-        )
-        self.assertEqual(
-            transformers_results["eval_f1"], benchmark_results["evaluation"]["others"]["baseline"]["overall_f1"]
-        )
-
-        self.assertEqual(
-            optimum_results["accuracy"], benchmark_results["evaluation"]["others"]["optimized"]["overall_accuracy"]
-        )
-        self.assertEqual(optimum_results["f1"], benchmark_results["evaluation"]["others"]["optimized"]["overall_f1"])
-=======
         benchmark_results = run_instance.launch_eval()
 
         self.assertEqual(optimum_results["accuracy"], benchmark_results["evaluation"]["others"]["accuracy"])
         self.assertEqual(optimum_results["f1"], benchmark_results["evaluation"]["others"]["f1"])
->>>>>>> e46a0eb9
 
     def test_question_answering_parity(self):
         model_name = "mrm8488/bert-tiny-finetuned-squadv2"
@@ -333,19 +316,15 @@
             "per_channel": False,
             "framework": "onnxruntime",
             "framework_args": {"optimization_level": 1, "opset": 15},
-            "batch_sizes": [8],
-            "input_lengths": [128],
-            "max_eval_samples": n_samples,
-            "time_benchmark_args": {"warmup_runs": 0, "duration": 0},
+            "max_eval_samples": n_samples,
         }
         run_config = RunConfig(**run_config)
         run_config = dataclasses.asdict(run_config)
 
         run_instance = OnnxRuntimeRun(run_config)
-        benchmark_results = run_instance.launch()
-
-        print(benchmark_results)
-        self.assertEqual(benchmark_results["evaluation"]["others"]["baseline"]["accuracy"], 84 / 120)
+        benchmark_results = run_instance.launch_eval()
+
+        self.assertEqual(benchmark_results["evaluation"]["others"]["accuracy"], 84 / 120)
 
 
 if __name__ == "__main__":
