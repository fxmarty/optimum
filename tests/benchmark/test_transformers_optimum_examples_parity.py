--- conflicted
+++ resolved
@@ -109,13 +109,7 @@
             "node_exclusion": [],
             "per_channel": False,
             "framework": "onnxruntime",
-<<<<<<< HEAD
-            "framework_args": {"optimization_level": 1, "opset": 15},
-=======
             "framework_args": {"optimization_level": 1},
-            "batch_sizes": [8],
-            "input_lengths": [128],
->>>>>>> 815a7628
             "max_eval_samples": n_samples,
         }
         run_instance = OnnxRuntimeRun(run_config)
@@ -201,13 +195,7 @@
             "node_exclusion": [],
             "per_channel": False,
             "framework": "onnxruntime",
-<<<<<<< HEAD
-            "framework_args": {"optimization_level": 1, "opset": 11},
-=======
             "framework_args": {"optimization_level": 1},
-            "batch_sizes": [8],
-            "input_lengths": [128],
->>>>>>> 815a7628
             "max_eval_samples": n_samples,
         }
         run_instance = OnnxRuntimeRun(run_config)
@@ -258,28 +246,6 @@
 
         with open(os.path.join(self.dir_path, "questionanswering_squad_optimum", "eval_results.json"), "r") as f:
             optimum_results = json.load(f)
-
-        run_config = {
-            "task": "question-answering",
-            "model_name_or_path": model_name,
-            "dataset": {
-                "path": "squad",
-                "eval_split": "validation",
-                "data_keys": {"question": "question", "context": "context"},
-                "ref_keys": ["answers"],
-            },
-            "metrics": ["squad"],
-            "framework": "pytorch",
-            "max_eval_samples": n_samples,
-        }
-        run_instance = PyTorchRun(run_config)
-        benchmark_results = run_instance.launch_eval()
-
-        self.assertEqual(transformers_results["eval_f1"], benchmark_results["evaluation"]["others"]["f1"])
-        self.assertEqual(
-            transformers_results["eval_exact_match"],
-            benchmark_results["evaluation"]["others"]["exact_match"],
-        )
 
         run_config = {
             "task": "question-answering",
@@ -296,13 +262,7 @@
             "node_exclusion": [],
             "per_channel": False,
             "framework": "onnxruntime",
-<<<<<<< HEAD
-            "framework_args": {"optimization_level": 1, "opset": 15},
-=======
             "framework_args": {"optimization_level": 1},
-            "batch_sizes": [8],
-            "input_lengths": [128],
->>>>>>> 815a7628
             "max_eval_samples": n_samples,
         }
         run_instance = OnnxRuntimeRun(run_config)
@@ -332,7 +292,7 @@
             "node_exclusion": [],
             "per_channel": False,
             "framework": "onnxruntime",
-            "framework_args": {"optimization_level": 1, "opset": 15},
+            "framework_args": {"optimization_level": 1},
             "max_eval_samples": n_samples,
         }
         run_instance = OnnxRuntimeRun(run_config)
